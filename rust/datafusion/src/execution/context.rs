// Licensed to the Apache Software Foundation (ASF) under one
// or more contributor license agreements.  See the NOTICE file
// distributed with this work for additional information
// regarding copyright ownership.  The ASF licenses this file
// to you under the Apache License, Version 2.0 (the
// "License"); you may not use this file except in compliance
// with the License.  You may obtain a copy of the License at
//
//   http://www.apache.org/licenses/LICENSE-2.0
//
// Unless required by applicable law or agreed to in writing,
// software distributed under the License is distributed on an
// "AS IS" BASIS, WITHOUT WARRANTIES OR CONDITIONS OF ANY
// KIND, either express or implied.  See the License for the
// specific language governing permissions and limitations
// under the License.

//! ExecutionContext contains methods for registering data sources and executing queries

use std::collections::{HashMap, HashSet};
use std::fs;
use std::path::Path;
use std::string::String;
use std::sync::Arc;
use std::thread::{self, JoinHandle};

use arrow::csv;
use arrow::datatypes::*;
use arrow::record_batch::RecordBatch;

use crate::datasource::csv::CsvFile;
use crate::datasource::parquet::ParquetTable;
use crate::datasource::TableProvider;
use crate::error::{ExecutionError, Result};
use crate::execution::physical_plan::common;
use crate::execution::physical_plan::csv::{CsvExec, CsvReadOptions};
use crate::execution::physical_plan::datasource::DatasourceExec;
use crate::execution::physical_plan::expressions::{
    Avg, BinaryExpr, CastExpr, Column, Count, Literal, Max, Min, PhysicalSortExpr, Sum,
};
use crate::execution::physical_plan::hash_aggregate::HashAggregateExec;
use crate::execution::physical_plan::limit::GlobalLimitExec;
use crate::execution::physical_plan::math_expressions::register_math_functions;
use crate::execution::physical_plan::memory::MemoryExec;
use crate::execution::physical_plan::merge::MergeExec;
use crate::execution::physical_plan::parquet::ParquetExec;
use crate::execution::physical_plan::projection::ProjectionExec;
use crate::execution::physical_plan::selection::SelectionExec;
use crate::execution::physical_plan::sort::{SortExec, SortOptions};
use crate::execution::physical_plan::udf::{ScalarFunction, ScalarFunctionExpr};
use crate::execution::physical_plan::{AggregateExpr, ExecutionPlan, PhysicalExpr, VariableExpr};
use crate::execution::table_impl::TableImpl;
use crate::logicalplan::{
    Expr, FunctionMeta, FunctionType, LogicalPlan, LogicalPlanBuilder,
};
use crate::optimizer::optimizer::OptimizerRule;
use crate::optimizer::projection_push_down::ProjectionPushDown;
use crate::optimizer::type_coercion::TypeCoercionRule;
use crate::sql::{
    parser::{DFParser, FileType},
    planner::{SchemaProvider, SqlToRel},
};
use crate::table::Table;
<<<<<<< HEAD
use sqlparser::ast::{ColumnDef as SQLColumnDef, ColumnOption, DataType as SQLDataType};
use sqlparser::dialect::{GenericDialect};

#[cfg(test)]
use crate::test::variable_expr::{ScalarVariable, create_table_dual};
=======
>>>>>>> ecba35ca

/// Execution context for registering data sources and executing queries
pub struct ExecutionContext {
    datasources: HashMap<String, Box<dyn TableProvider + Send + Sync>>,
    scalar_functions: HashMap<String, Box<ScalarFunction>>,
    variable_expr: Option<Box<dyn VariableExpr + Send + Sync>>,
}

fn tuple_err<T, R>(value: (Result<T>, Result<R>)) -> Result<(T, R)> {
    match value {
        (Ok(e), Ok(e1)) => Ok((e, e1)),
        (Err(e), Ok(_)) => Err(e),
        (Ok(_), Err(e1)) => Err(e1),
        (Err(e), Err(_)) => Err(e),
    }
}

impl ExecutionContext {
    /// Create a new execution context for in-memory queries
    pub fn new() -> Self {
        let mut ctx = Self {
            datasources: HashMap::new(),
            scalar_functions: HashMap::new(),
            variable_expr: None,
        };
        register_math_functions(&mut ctx);
        ctx
    }

    /// Execute a SQL query and produce a Relation (a schema-aware iterator over a series
    /// of RecordBatch instances)
    pub fn sql(&mut self, sql: &str, batch_size: usize) -> Result<Vec<RecordBatch>> {
        let plan = self.create_logical_plan(sql)?;

        return self.collect_plan(&plan, batch_size);
    }

    /// Executes a logical plan and produce a Relation (a schema-aware iterator over a series
    /// of RecordBatch instances)
    pub fn collect_plan(
        &mut self,
        plan: &LogicalPlan,
        batch_size: usize,
    ) -> Result<Vec<RecordBatch>> {
        match plan {
            LogicalPlan::CreateExternalTable {
                ref schema,
                ref name,
                ref location,
                ref file_type,
                ref has_header,
            } => match file_type {
                FileType::CSV => {
                    self.register_csv(
                        name,
                        location,
                        CsvReadOptions::new()
                            .schema(&schema)
                            .has_header(*has_header),
                    )?;
                    Ok(vec![])
                }
                FileType::Parquet => {
                    self.register_parquet(name, location)?;
                    Ok(vec![])
                }
                _ => Err(ExecutionError::ExecutionError(format!(
                    "Unsupported file type {:?}.",
                    file_type
                ))),
            },

            plan => {
                let plan = self.optimize(&plan)?;
                let plan = self.create_physical_plan(&plan, batch_size)?;
                Ok(self.collect(plan.as_ref())?)
            }
        }
    }

    /// Creates a logical plan
    pub fn create_logical_plan(&mut self, sql: &str) -> Result<LogicalPlan> {
        let dialect = &GenericDialect{};
        let statements = DFParser::parse_sql(sql, dialect)?;

        if statements.len() != 1 {
            return Err(ExecutionError::NotImplemented(format!(
                "The context currently only supports a single SQL statement",
            )));
        }

        let schema_provider = ExecutionContextSchemaProvider {
            datasources: &self.datasources,
            scalar_functions: &self.scalar_functions,
        };

        // create a query planner
        let query_planner = SqlToRel::new(schema_provider);
        Ok(query_planner.statement_to_plan(&statements[0])?)
    }

    /// Register variable expr
    pub fn register_variable_expr(&mut self, variable_expr: Box<dyn VariableExpr + Send + Sync>) {
        self.variable_expr = Option::from(variable_expr);
    }

    /// Register a scalar UDF
    pub fn register_udf(&mut self, f: ScalarFunction) {
        self.scalar_functions.insert(f.name.clone(), Box::new(f));
    }

    /// Get a reference to the registered scalar functions
    pub fn scalar_functions(&self) -> &HashMap<String, Box<ScalarFunction>> {
        &self.scalar_functions
    }

    /// Register a CSV file as a table so that it can be queried from SQL
    pub fn register_csv(
        &mut self,
        name: &str,
        filename: &str,
        options: CsvReadOptions,
    ) -> Result<()> {
        self.register_table(name, Box::new(CsvFile::try_new(filename, options)?));
        Ok(())
    }

    /// Register a Parquet file as a table so that it can be queried from SQL
    pub fn register_parquet(&mut self, name: &str, filename: &str) -> Result<()> {
        let table = ParquetTable::try_new(&filename)?;
        self.register_table(name, Box::new(table));
        Ok(())
    }

    /// Register a table so that it can be queried from SQL
    pub fn register_table(
        &mut self,
        name: &str,
        provider: Box<dyn TableProvider + Send + Sync>,
    ) {
        self.datasources.insert(name.to_string(), provider);
    }

    /// Get a table by name
    pub fn table(&mut self, table_name: &str) -> Result<Arc<dyn Table>> {
        match self.datasources.get(table_name) {
            Some(provider) => {
                let schema = provider.schema().as_ref().clone();
                let table_scan = LogicalPlan::TableScan {
                    schema_name: "".to_string(),
                    table_name: table_name.to_string(),
                    table_schema: Box::new(schema.to_owned()),
                    projected_schema: Box::new(schema),
                    projection: None,
                };
                Ok(Arc::new(TableImpl::new(
                    &LogicalPlanBuilder::from(&table_scan).build()?,
                )))
            }
            _ => Err(ExecutionError::General(format!(
                "No table named '{}'",
                table_name
            ))),
        }
    }

    /// The set of available tables. Use `table` to get a specific table.
    pub fn tables(&self) -> HashSet<String> {
        self.datasources.keys().cloned().collect()
    }

    /// Optimize the logical plan by applying optimizer rules
    pub fn optimize(&self, plan: &LogicalPlan) -> Result<LogicalPlan> {
        let rules: Vec<Box<dyn OptimizerRule>> = vec![
            Box::new(ProjectionPushDown::new()),
            Box::new(TypeCoercionRule::new(&self.scalar_functions)),
        ];
        let mut plan = plan.clone();

        for mut rule in rules {
            plan = rule.optimize(&plan)?;
        }
        Ok(plan)
    }

    /// Create a physical plan from a logical plan
    pub fn create_physical_plan(
        &self,
        logical_plan: &LogicalPlan,
        batch_size: usize,
    ) -> Result<Arc<dyn ExecutionPlan>> {
        match logical_plan {
            LogicalPlan::TableScan {
                table_name,
                projection,
                ..
            } => match self.datasources.get(table_name) {
                Some(provider) => {
                    let partitions = provider.scan(projection, batch_size)?;
                    if partitions.is_empty() {
                        Err(ExecutionError::General(
                            "Table provider returned no partitions".to_string(),
                        ))
                    } else {
                        let schema = match projection {
                            None => provider.schema().clone(),
                            Some(p) => Arc::new(Schema::new(
                                p.iter()
                                    .map(|i| provider.schema().field(*i).clone())
                                    .collect(),
                            )),
                        };

                        let exec = DatasourceExec::new(schema, partitions.clone());
                        Ok(Arc::new(exec))
                    }
                }
                _ => Err(ExecutionError::General(format!(
                    "No table named {}",
                    table_name
                ))),
            },
            LogicalPlan::InMemoryScan {
                data,
                projection,
                projected_schema,
                ..
            } => Ok(Arc::new(MemoryExec::try_new(
                data,
                Arc::new(projected_schema.as_ref().to_owned()),
                projection.to_owned(),
            )?)),
            LogicalPlan::CsvScan {
                path,
                schema,
                has_header,
                delimiter,
                projection,
                ..
            } => Ok(Arc::new(CsvExec::try_new(
                path,
                CsvReadOptions::new()
                    .schema(schema.as_ref())
                    .delimiter_option(*delimiter)
                    .has_header(*has_header),
                projection.to_owned(),
                batch_size,
            )?)),
            LogicalPlan::ParquetScan {
                path, projection, ..
            } => Ok(Arc::new(ParquetExec::try_new(
                path,
                projection.to_owned(),
                batch_size,
            )?)),
            LogicalPlan::Projection { input, expr, .. } => {
                let input = self.create_physical_plan(input, batch_size)?;
                let input_schema = input.as_ref().schema().clone();
                let runtime_expr = expr
                    .iter()
                    .map(|e| {
                        tuple_err((
                            self.create_physical_expr(e, &input_schema),
                            e.name(&input_schema),
                        ))
                    })
                    .collect::<Result<Vec<_>>>()?;
                Ok(Arc::new(ProjectionExec::try_new(runtime_expr, input)?))
            }
            LogicalPlan::Aggregate {
                input,
                group_expr,
                aggr_expr,
                ..
            } => {
                // Initially need to perform the aggregate and then merge the partitions
                let input = self.create_physical_plan(input, batch_size)?;
                let input_schema = input.as_ref().schema().clone();

                let groups = group_expr
                    .iter()
                    .map(|e| {
                        tuple_err((
                            self.create_physical_expr(e, &input_schema),
                            e.name(&input_schema),
                        ))
                    })
                    .collect::<Result<Vec<_>>>()?;
                let aggregates = aggr_expr
                    .iter()
                    .map(|e| {
                        tuple_err((
                            self.create_aggregate_expr(e, &input_schema),
                            e.name(&input_schema),
                        ))
                    })
                    .collect::<Result<Vec<_>>>()?;

                let initial_aggr = HashAggregateExec::try_new(
                    groups.clone(),
                    aggregates.clone(),
                    input,
                )?;

                let schema = initial_aggr.schema();
                let partitions = initial_aggr.partitions()?;

                if partitions.len() == 1 {
                    return Ok(Arc::new(initial_aggr));
                }

                let merge = Arc::new(MergeExec::new(schema.clone(), partitions));

                // construct the expressions for the final aggregation
                let (final_group, final_aggr) = initial_aggr.make_final_expr(
                    groups.iter().map(|x| x.1.clone()).collect(),
                    aggregates.iter().map(|x| x.1.clone()).collect(),
                );

                // construct a second aggregation, keeping the final column name equal to the first aggregation
                // and the expressions corresponding to the respective aggregate
                Ok(Arc::new(HashAggregateExec::try_new(
                    final_group
                        .iter()
                        .enumerate()
                        .map(|(i, expr)| (expr.clone(), groups[i].1.clone()))
                        .collect(),
                    final_aggr
                        .iter()
                        .enumerate()
                        .map(|(i, expr)| (expr.clone(), aggregates[i].1.clone()))
                        .collect(),
                    merge,
                )?))
            }
            LogicalPlan::Selection { input, expr, .. } => {
                let input = self.create_physical_plan(input, batch_size)?;
                let input_schema = input.as_ref().schema().clone();
                let runtime_expr = self.create_physical_expr(expr, &input_schema)?;
                Ok(Arc::new(SelectionExec::try_new(runtime_expr, input)?))
            }
            LogicalPlan::Sort { expr, input, .. } => {
                let input = self.create_physical_plan(input, batch_size)?;
                let input_schema = input.as_ref().schema().clone();

                let sort_expr = expr
                    .iter()
                    .map(|e| match e {
                        Expr::Sort {
                            expr,
                            asc,
                            nulls_first,
                        } => self.create_physical_sort_expr(
                            expr,
                            &input_schema,
                            SortOptions {
                                descending: !*asc,
                                nulls_first: *nulls_first,
                            },
                        ),
                        _ => Err(ExecutionError::ExecutionError(
                            "Sort only accepts sort expressions".to_string(),
                        )),
                    })
                    .collect::<Result<Vec<_>>>()?;

                Ok(Arc::new(SortExec::try_new(sort_expr, input)?))
            }
            LogicalPlan::Limit { input, n, .. } => {
                let input = self.create_physical_plan(input, batch_size)?;
                let input_schema = input.as_ref().schema().clone();

                Ok(Arc::new(GlobalLimitExec::new(
                    input_schema.clone(),
                    input.partitions()?,
                    *n,
                )))
            }
            _ => Err(ExecutionError::General(
                "Unsupported logical plan variant".to_string(),
            )),
        }
    }

    /// Create a physical expression from a logical expression
    pub fn create_physical_expr(
        &self,
        e: &Expr,
        input_schema: &Schema,
    ) -> Result<Arc<dyn PhysicalExpr>> {
        match e {
            Expr::Alias(expr, ..) => Ok(self.create_physical_expr(expr, input_schema)?),
            Expr::Column(name) => {
                // check that name exists
                input_schema.field_with_name(&name)?;
                Ok(Arc::new(Column::new(name)))
            }
            Expr::ScalarVariable(variable_names) => match &self.variable_expr {
                Some(variable_expr) => {
                    let scalar_value = variable_expr.get_value(variable_names.clone())?;
                    Ok(Arc::new(Literal::new(scalar_value)))
                }
                _ => Err(ExecutionError::General(format!(
                    "No variable expr found"
                ))),
            },
            Expr::Literal(value) => Ok(Arc::new(Literal::new(value.clone()))),
            Expr::BinaryExpr { left, op, right } => Ok(Arc::new(BinaryExpr::new(
                self.create_physical_expr(left, input_schema)?,
                op.clone(),
                self.create_physical_expr(right, input_schema)?,
            ))),
            Expr::Cast { expr, data_type } => Ok(Arc::new(CastExpr::try_new(
                self.create_physical_expr(expr, input_schema)?,
                input_schema,
                data_type.clone(),
            )?)),
            Expr::ScalarFunction {
                name,
                args,
                return_type,
            } => match &self.scalar_functions.get(name) {
                Some(f) => {
                    let mut physical_args = vec![];
                    for e in args {
                        physical_args.push(self.create_physical_expr(e, input_schema)?);
                    }
                    Ok(Arc::new(ScalarFunctionExpr::new(
                        name,
                        Box::new(f.fun.clone()),
                        physical_args,
                        return_type,
                    )))
                }
                _ => Err(ExecutionError::General(format!(
                    "Invalid scalar function '{:?}'",
                    name
                ))),
            },
            other => Err(ExecutionError::NotImplemented(format!(
                "Physical plan does not support logical expression {:?}",
                other
            ))),
        }
    }

    /// Create an aggregate expression from a logical expression
    pub fn create_aggregate_expr(
        &self,
        e: &Expr,
        input_schema: &Schema,
    ) -> Result<Arc<dyn AggregateExpr>> {
        match e {
            Expr::AggregateFunction { name, args, .. } => {
                match name.to_lowercase().as_ref() {
                    "sum" => Ok(Arc::new(Sum::new(
                        self.create_physical_expr(&args[0], input_schema)?,
                    ))),
                    "avg" => Ok(Arc::new(Avg::new(
                        self.create_physical_expr(&args[0], input_schema)?,
                    ))),
                    "max" => Ok(Arc::new(Max::new(
                        self.create_physical_expr(&args[0], input_schema)?,
                    ))),
                    "min" => Ok(Arc::new(Min::new(
                        self.create_physical_expr(&args[0], input_schema)?,
                    ))),
                    "count" => Ok(Arc::new(Count::new(
                        self.create_physical_expr(&args[0], input_schema)?,
                    ))),
                    other => Err(ExecutionError::NotImplemented(format!(
                        "Unsupported aggregate function '{}'",
                        other
                    ))),
                }
            }
            other => Err(ExecutionError::General(format!(
                "Invalid aggregate expression '{:?}'",
                other
            ))),
        }
    }

    /// Create an aggregate expression from a logical expression
    pub fn create_physical_sort_expr(
        &self,
        e: &Expr,
        input_schema: &Schema,
        options: SortOptions,
    ) -> Result<PhysicalSortExpr> {
        Ok(PhysicalSortExpr {
            expr: self.create_physical_expr(e, input_schema)?,
            options: options,
        })
    }

    /// Execute a physical plan and collect the results in memory
    pub fn collect(&self, plan: &dyn ExecutionPlan) -> Result<Vec<RecordBatch>> {
        let partitions = plan.partitions()?;

        match partitions.len() {
            0 => Ok(vec![]),
            1 => {
                let it = partitions[0].execute()?;
                common::collect(it)
            }
            _ => {
                // merge into a single partition
                let plan = MergeExec::new(plan.schema().clone(), partitions);
                let partitions = plan.partitions()?;
                if partitions.len() == 1 {
                    common::collect(partitions[0].execute()?)
                } else {
                    Err(ExecutionError::InternalError(format!(
                        "MergeExec returned {} partitions",
                        partitions.len()
                    )))
                }
            }
        }
    }

    /// Execute a query and write the results to a partitioned CSV file
    pub fn write_csv(&self, plan: &dyn ExecutionPlan, path: &str) -> Result<()> {
        // create directory to contain the CSV files (one per partition)
        let path = path.to_string();
        fs::create_dir(&path)?;

        let threads: Vec<JoinHandle<Result<()>>> = plan
            .partitions()?
            .iter()
            .enumerate()
            .map(|(i, p)| {
                let p = p.clone();
                let path = path.clone();
                thread::spawn(move || {
                    let filename = format!("part-{}.csv", i);
                    let path = Path::new(&path).join(&filename);
                    let file = fs::File::create(path)?;
                    let mut writer = csv::Writer::new(file);
                    let reader = p.execute()?;
                    let mut reader = reader.lock().unwrap();
                    loop {
                        match reader.next_batch() {
                            Ok(Some(batch)) => {
                                writer.write(&batch)?;
                            }
                            Ok(None) => break,
                            Err(e) => return Err(ExecutionError::from(e)),
                        }
                    }
                    Ok(())
                })
            })
            .collect();

        // combine the results from each thread
        for thread in threads {
            let join = thread.join().expect("Failed to join thread");
            join?;
        }

        Ok(())
    }
}

/// Get schema and scalar functions for execution context
pub struct ExecutionContextSchemaProvider<'a> {
    datasources: &'a HashMap<String, Box<dyn TableProvider + Send + Sync>>,
    scalar_functions: &'a HashMap<String, Box<ScalarFunction>>,
}

impl<'a> ExecutionContextSchemaProvider<'a> {
    /// Create a new ExecutionContextSchemaProvider based on data sources and scalar functions
    pub fn new(
        datasources: &'a HashMap<String, Box<dyn TableProvider + Send + Sync>>,
        scalar_functions: &'a HashMap<String, Box<ScalarFunction>>,
    ) -> Self {
        ExecutionContextSchemaProvider {
            datasources,
            scalar_functions,
        }
    }
}

impl SchemaProvider for ExecutionContextSchemaProvider<'_> {
    fn get_table_meta(&self, name: &str) -> Option<SchemaRef> {
        self.datasources.get(name).map(|ds| ds.schema().clone())
    }

    fn get_function_meta(&self, name: &str) -> Option<Arc<FunctionMeta>> {
        self.scalar_functions.get(name).map(|f| {
            Arc::new(FunctionMeta::new(
                name.to_owned(),
                f.args.clone(),
                f.return_type.clone(),
                FunctionType::Scalar,
            ))
        })
    }
}

#[cfg(test)]
mod tests {

    use super::*;
    use crate::datasource::MemTable;
    use crate::execution::physical_plan::udf::ScalarUdf;
    use crate::logicalplan::{aggregate_expr, col, scalar_function};
    use crate::test;
    use arrow::array::{ArrayRef, Int32Array, StringArray};
    use arrow::compute::add;
    use std::fs::File;
    use std::io::prelude::*;
    use tempdir::TempDir;
    use test::*;

    #[test]
    fn parallel_projection() -> Result<()> {
        let partition_count = 4;
        let results = execute("SELECT c1, c2 FROM test", partition_count)?;

        // there should be one batch per partition
        assert_eq!(results.len(), partition_count);

        // each batch should contain 2 columns and 10 rows with correct field names
        for batch in &results {
            assert_eq!(batch.num_columns(), 2);
            assert_eq!(batch.num_rows(), 10);

            assert_eq!(field_names(batch), vec!["c1", "c2"]);
        }

        Ok(())
    }

    #[test]
    fn parallel_selection() -> Result<()> {
        let tmp_dir = TempDir::new("parallel_selection")?;
        let partition_count = 4;
        let mut ctx = create_ctx(&tmp_dir, partition_count)?;

        let logical_plan =
            ctx.create_logical_plan("SELECT c1, c2 FROM test WHERE c1 > 0 AND c1 < 3")?;
        let logical_plan = ctx.optimize(&logical_plan)?;

        let physical_plan = ctx.create_physical_plan(&logical_plan, 1024)?;

        let results = ctx.collect(physical_plan.as_ref())?;

        // there should be one batch per partition
        assert_eq!(results.len(), partition_count);

        let row_count: usize = results.iter().map(|batch| batch.num_rows()).sum();
        assert_eq!(row_count, 20);

        Ok(())
    }

    #[test]
    fn create_variable_expr() -> Result<()> {
        let tmp_dir = TempDir::new("variable_expr")?;
        let partition_count = 4;
        let mut ctx = create_ctx(&tmp_dir, partition_count)?;

        let variable_expr = ScalarVariable::new();
        ctx.register_variable_expr(Box::new(variable_expr));

        let provider = create_table_dual();
        ctx.register_table("dual", provider);

        let results = collect(&mut ctx, "SELECT @@version, @name FROM dual")?;

        let batch = &results[0];
        assert_eq!(2, batch.num_columns());
        assert_eq!(1, batch.num_rows());
        assert_eq!(field_names(batch), vec!["@@version", "@name"]);

        let a = batch
            .column(0)
            .as_any()
            .downcast_ref::<StringArray>()
            .expect("failed to cast a");
        assert_eq!(a.value(0), "test");

        let b = batch
            .column(1)
            .as_any()
            .downcast_ref::<StringArray>()
            .expect("failed to cast a");
        assert_eq!(b.value(0), "test");

        Ok(())
    }

    #[test]
    fn projection_on_table_scan() -> Result<()> {
        let tmp_dir = TempDir::new("projection_on_table_scan")?;
        let partition_count = 4;
        let mut ctx = create_ctx(&tmp_dir, partition_count)?;

        let table = ctx.table("test")?;
        let logical_plan = LogicalPlanBuilder::from(&table.to_logical_plan())
            .project(vec![col("c2")])?
            .build()?;

        let optimized_plan = ctx.optimize(&logical_plan)?;
        match &optimized_plan {
            LogicalPlan::Projection { input, .. } => match &**input {
                LogicalPlan::TableScan {
                    table_schema,
                    projected_schema,
                    ..
                } => {
                    assert_eq!(table_schema.fields().len(), 2);
                    assert_eq!(projected_schema.fields().len(), 1);
                }
                _ => assert!(false, "input to projection should be TableScan"),
            },
            _ => assert!(false, "expect optimized_plan to be projection"),
        }

        let expected = "Projection: #c2\
        \n  TableScan: test projection=Some([1])";
        assert_eq!(format!("{:?}", optimized_plan), expected);

        let physical_plan = ctx.create_physical_plan(&optimized_plan, 1024)?;

        assert_eq!(1, physical_plan.schema().fields().len());
        assert_eq!("c2", physical_plan.schema().field(0).name().as_str());

        let batches = ctx.collect(physical_plan.as_ref())?;
        assert_eq!(4, batches.len());
        assert_eq!(1, batches[0].num_columns());
        assert_eq!(10, batches[0].num_rows());

        Ok(())
    }

    #[test]
    fn preserve_nullability_on_projection() -> Result<()> {
        let tmp_dir = TempDir::new("execute")?;
        let ctx = create_ctx(&tmp_dir, 1)?;

        let schema = ctx.datasources.get("test").unwrap().schema();
        assert_eq!(schema.field_with_name("c1")?.is_nullable(), false);

        let plan = LogicalPlanBuilder::scan("default", "test", schema.as_ref(), None)?
            .project(vec![col("c1")])?
            .build()?;

        let plan = ctx.optimize(&plan)?;
        let physical_plan = ctx.create_physical_plan(&Arc::new(plan), 1024)?;
        assert_eq!(
            physical_plan.schema().field_with_name("c1")?.is_nullable(),
            false
        );
        Ok(())
    }

    #[test]
    fn projection_on_memory_scan() -> Result<()> {
        let schema = Schema::new(vec![
            Field::new("a", DataType::Int32, false),
            Field::new("b", DataType::Int32, false),
            Field::new("c", DataType::Int32, false),
        ]);
        let plan = LogicalPlanBuilder::from(&LogicalPlan::InMemoryScan {
            data: vec![vec![RecordBatch::try_new(
                Arc::new(schema.clone()),
                vec![
                    Arc::new(Int32Array::from(vec![1, 10, 10, 100])),
                    Arc::new(Int32Array::from(vec![2, 12, 12, 120])),
                    Arc::new(Int32Array::from(vec![3, 12, 12, 120])),
                ],
            )?]],
            schema: Box::new(schema.clone()),
            projection: None,
            projected_schema: Box::new(schema.clone()),
        })
        .project(vec![col("b")])?
        .build()?;
        assert_fields_eq(&plan, vec!["b"]);

        let ctx = ExecutionContext::new();
        let optimized_plan = ctx.optimize(&plan)?;
        match &optimized_plan {
            LogicalPlan::Projection { input, .. } => match &**input {
                LogicalPlan::InMemoryScan {
                    schema,
                    projected_schema,
                    ..
                } => {
                    assert_eq!(schema.fields().len(), 3);
                    assert_eq!(projected_schema.fields().len(), 1);
                }
                _ => assert!(false, "input to projection should be InMemoryScan"),
            },
            _ => assert!(false, "expect optimized_plan to be projection"),
        }

        let expected = "Projection: #b\
        \n  InMemoryScan: projection=Some([1])";
        assert_eq!(format!("{:?}", optimized_plan), expected);

        let physical_plan = ctx.create_physical_plan(&optimized_plan, 1024)?;

        assert_eq!(1, physical_plan.schema().fields().len());
        assert_eq!("b", physical_plan.schema().field(0).name().as_str());

        let batches = ctx.collect(physical_plan.as_ref())?;
        assert_eq!(1, batches.len());
        assert_eq!(1, batches[0].num_columns());
        assert_eq!(4, batches[0].num_rows());

        Ok(())
    }

    #[test]
    fn sort() -> Result<()> {
        let results = execute("SELECT c1, c2 FROM test ORDER BY c1 DESC, c2 ASC", 4)?;
        assert_eq!(results.len(), 1);

        let batch = &results[0];
        let expected: Vec<&str> = vec![
            "3,1", "3,2", "3,3", "3,4", "3,5", "3,6", "3,7", "3,8", "3,9", "3,10", "2,1",
            "2,2", "2,3", "2,4", "2,5", "2,6", "2,7", "2,8", "2,9", "2,10", "1,1", "1,2",
            "1,3", "1,4", "1,5", "1,6", "1,7", "1,8", "1,9", "1,10", "0,1", "0,2", "0,3",
            "0,4", "0,5", "0,6", "0,7", "0,8", "0,9", "0,10",
        ];
        assert_eq!(test::format_batch(batch), expected);

        Ok(())
    }

    #[test]
    fn aggregate() -> Result<()> {
        let results = execute("SELECT SUM(c1), SUM(c2) FROM test", 4)?;
        assert_eq!(results.len(), 1);

        let batch = &results[0];

        assert_eq!(field_names(batch), vec!["SUM(c1)", "SUM(c2)"]);

        let expected: Vec<&str> = vec!["60,220"];
        let mut rows = test::format_batch(&batch);
        rows.sort();
        assert_eq!(rows, expected);

        Ok(())
    }

    #[test]
    fn aggregate_avg() -> Result<()> {
        let results = execute("SELECT AVG(c1), AVG(c2) FROM test", 4)?;
        assert_eq!(results.len(), 1);

        let batch = &results[0];

        assert_eq!(field_names(batch), vec!["AVG(c1)", "AVG(c2)"]);

        let expected: Vec<&str> = vec!["1.5,5.5"];
        let mut rows = test::format_batch(&batch);
        rows.sort();
        assert_eq!(rows, expected);

        Ok(())
    }

    #[test]
    fn aggregate_max() -> Result<()> {
        let results = execute("SELECT MAX(c1), MAX(c2) FROM test", 4)?;
        assert_eq!(results.len(), 1);

        let batch = &results[0];

        assert_eq!(field_names(batch), vec!["MAX(c1)", "MAX(c2)"]);

        let expected: Vec<&str> = vec!["3,10"];
        let mut rows = test::format_batch(&batch);
        rows.sort();
        assert_eq!(rows, expected);

        Ok(())
    }

    #[test]
    fn aggregate_min() -> Result<()> {
        let results = execute("SELECT MIN(c1), MIN(c2) FROM test", 4)?;
        assert_eq!(results.len(), 1);

        let batch = &results[0];

        assert_eq!(field_names(batch), vec!["MIN(c1)", "MIN(c2)"]);

        let expected: Vec<&str> = vec!["0,1"];
        let mut rows = test::format_batch(&batch);
        rows.sort();
        assert_eq!(rows, expected);

        Ok(())
    }

    #[test]
    fn aggregate_grouped() -> Result<()> {
        let results = execute("SELECT c1, SUM(c2) FROM test GROUP BY c1", 4)?;
        assert_eq!(results.len(), 1);

        let batch = &results[0];

        assert_eq!(field_names(batch), vec!["c1", "SUM(c2)"]);

        let expected: Vec<&str> = vec!["0,55", "1,55", "2,55", "3,55"];
        let mut rows = test::format_batch(&batch);
        rows.sort();
        assert_eq!(rows, expected);

        Ok(())
    }

    #[test]
    fn aggregate_grouped_avg() -> Result<()> {
        let results = execute("SELECT c1, AVG(c2) FROM test GROUP BY c1", 4)?;
        assert_eq!(results.len(), 1);

        let batch = &results[0];

        assert_eq!(field_names(batch), vec!["c1", "AVG(c2)"]);

        let expected: Vec<&str> = vec!["0,5.5", "1,5.5", "2,5.5", "3,5.5"];
        let mut rows = test::format_batch(&batch);
        rows.sort();
        assert_eq!(rows, expected);

        Ok(())
    }

    #[test]
    fn aggregate_grouped_max() -> Result<()> {
        let results = execute("SELECT c1, MAX(c2) FROM test GROUP BY c1", 4)?;
        assert_eq!(results.len(), 1);

        let batch = &results[0];

        assert_eq!(field_names(batch), vec!["c1", "MAX(c2)"]);

        let expected: Vec<&str> = vec!["0,10", "1,10", "2,10", "3,10"];
        let mut rows = test::format_batch(&batch);
        rows.sort();
        assert_eq!(rows, expected);

        Ok(())
    }

    #[test]
    fn aggregate_grouped_min() -> Result<()> {
        let results = execute("SELECT c1, MIN(c2) FROM test GROUP BY c1", 4)?;
        assert_eq!(results.len(), 1);

        let batch = &results[0];

        assert_eq!(field_names(batch), vec!["c1", "MIN(c2)"]);

        let expected: Vec<&str> = vec!["0,1", "1,1", "2,1", "3,1"];
        let mut rows = test::format_batch(&batch);
        rows.sort();
        assert_eq!(rows, expected);

        Ok(())
    }

    #[test]
    fn count_basic() -> Result<()> {
        let results = execute("SELECT COUNT(c1), COUNT(c2) FROM test", 1)?;
        assert_eq!(results.len(), 1);

        let batch = &results[0];

        assert_eq!(field_names(batch), vec!["COUNT(c1)", "COUNT(c2)"]);

        let expected: Vec<&str> = vec!["10,10"];
        let mut rows = test::format_batch(&batch);
        rows.sort();
        assert_eq!(rows, expected);
        Ok(())
    }

    #[test]
    fn count_partitioned() -> Result<()> {
        let results = execute("SELECT COUNT(c1), COUNT(c2) FROM test", 4)?;
        assert_eq!(results.len(), 1);

        let batch = &results[0];

        assert_eq!(field_names(batch), vec!["COUNT(c1)", "COUNT(c2)"]);

        let expected: Vec<&str> = vec!["40,40"];
        let mut rows = test::format_batch(&batch);
        rows.sort();
        assert_eq!(rows, expected);
        Ok(())
    }

    #[test]
    fn count_aggregated() -> Result<()> {
        let results = execute("SELECT c1, COUNT(c2) FROM test GROUP BY c1", 4)?;
        assert_eq!(results.len(), 1);

        let batch = &results[0];

        assert_eq!(field_names(batch), vec!["c1", "COUNT(c2)"]);

        let expected = vec!["0,10", "1,10", "2,10", "3,10"];
        let mut rows = test::format_batch(&batch);
        rows.sort();
        assert_eq!(rows, expected);
        Ok(())
    }

    #[test]
    fn aggregate_with_alias() -> Result<()> {
        let tmp_dir = TempDir::new("execute")?;
        let ctx = create_ctx(&tmp_dir, 1)?;

        let schema = Arc::new(Schema::new(vec![
            Field::new("c1", DataType::Utf8, false),
            Field::new("c2", DataType::UInt32, false),
        ]));

        let plan = LogicalPlanBuilder::scan("default", "test", schema.as_ref(), None)?
            .aggregate(
                vec![col("c1")],
                vec![aggregate_expr("SUM", col("c2"), DataType::UInt32)],
            )?
            .project(vec![col("c1"), col("SUM(c2)").alias("total_salary")])?
            .build()?;

        let plan = ctx.optimize(&plan)?;

        let physical_plan = ctx.create_physical_plan(&Arc::new(plan), 1024)?;
        assert_eq!("c1", physical_plan.schema().field(0).name().as_str());
        assert_eq!(
            "total_salary",
            physical_plan.schema().field(1).name().as_str()
        );
        Ok(())
    }

    #[test]
    fn write_csv_results() -> Result<()> {
        // create partitioned input file and context
        let tmp_dir = TempDir::new("write_csv_results_temp")?;
        let mut ctx = create_ctx(&tmp_dir, 4)?;

        // execute a simple query and write the results to CSV
        let out_dir = tmp_dir.as_ref().to_str().unwrap().to_string() + "/out";
        write_csv(&mut ctx, "SELECT c1, c2 FROM test", &out_dir)?;

        // create a new context and verify that the results were saved to a partitioned csv file
        let mut ctx = ExecutionContext::new();

        let schema = Arc::new(Schema::new(vec![
            Field::new("c1", DataType::UInt32, false),
            Field::new("c2", DataType::UInt64, false),
        ]));

        // register each partition as well as the top level dir
        let csv_read_option = CsvReadOptions::new().schema(&schema);
        ctx.register_csv("part0", &format!("{}/part-0.csv", out_dir), csv_read_option)?;
        ctx.register_csv("part1", &format!("{}/part-1.csv", out_dir), csv_read_option)?;
        ctx.register_csv("part2", &format!("{}/part-2.csv", out_dir), csv_read_option)?;
        ctx.register_csv("part3", &format!("{}/part-3.csv", out_dir), csv_read_option)?;
        ctx.register_csv("allparts", &out_dir, csv_read_option)?;

        let part0 = collect(&mut ctx, "SELECT c1, c2 FROM part0")?;
        let part1 = collect(&mut ctx, "SELECT c1, c2 FROM part1")?;
        let part2 = collect(&mut ctx, "SELECT c1, c2 FROM part2")?;
        let part3 = collect(&mut ctx, "SELECT c1, c2 FROM part3")?;
        let allparts = collect(&mut ctx, "SELECT c1, c2 FROM allparts")?;

        let part0_count: usize = part0.iter().map(|batch| batch.num_rows()).sum();
        let part1_count: usize = part1.iter().map(|batch| batch.num_rows()).sum();
        let part2_count: usize = part2.iter().map(|batch| batch.num_rows()).sum();
        let part3_count: usize = part3.iter().map(|batch| batch.num_rows()).sum();
        let allparts_count: usize = allparts.iter().map(|batch| batch.num_rows()).sum();

        assert_eq!(part0_count, 10);
        assert_eq!(part1_count, 10);
        assert_eq!(part2_count, 10);
        assert_eq!(part3_count, 10);
        assert_eq!(allparts_count, 40);

        Ok(())
    }

    #[test]
    fn query_csv_with_custom_partition_extension() -> Result<()> {
        let tmp_dir = TempDir::new("query_csv_with_custom_partition_extension")?;

        // The main stipulation of this test: use a file extension that isn't .csv.
        let file_extension = ".tst";

        let mut ctx = ExecutionContext::new();
        let schema = populate_csv_partitions(&tmp_dir, 2, file_extension)?;
        ctx.register_csv(
            "test",
            tmp_dir.path().to_str().unwrap(),
            CsvReadOptions::new()
                .schema(&schema)
                .file_extension(file_extension),
        )?;
        let results = collect(&mut ctx, "SELECT SUM(c1), SUM(c2), COUNT(*) FROM test")?;

        assert_eq!(results.len(), 1);
        assert_eq!(results[0].num_rows(), 1);
        assert_eq!(test::format_batch(&results[0]), vec!["10,110,20"]);

        Ok(())
    }

    #[test]
    fn scalar_udf() -> Result<()> {
        let schema = Schema::new(vec![
            Field::new("a", DataType::Int32, false),
            Field::new("b", DataType::Int32, false),
        ]);

        let batch = RecordBatch::try_new(
            Arc::new(schema.clone()),
            vec![
                Arc::new(Int32Array::from(vec![1, 10, 10, 100])),
                Arc::new(Int32Array::from(vec![2, 12, 12, 120])),
            ],
        )?;

        let mut ctx = ExecutionContext::new();

        let provider = MemTable::new(Arc::new(schema), vec![vec![batch]])?;
        ctx.register_table("t", Box::new(provider));

        let myfunc: ScalarUdf = Arc::new(|args: &[ArrayRef]| {
            let l = &args[0]
                .as_any()
                .downcast_ref::<Int32Array>()
                .expect("cast failed");
            let r = &args[1]
                .as_any()
                .downcast_ref::<Int32Array>()
                .expect("cast failed");
            Ok(Arc::new(add(l, r)?))
        });

        let my_add = ScalarFunction::new(
            "my_add",
            vec![
                Field::new("a", DataType::Int32, true),
                Field::new("b", DataType::Int32, true),
            ],
            DataType::Int32,
            myfunc,
        );

        ctx.register_udf(my_add);

        let t = ctx.table("t")?;

        let plan = LogicalPlanBuilder::from(&t.to_logical_plan())
            .project(vec![
                col("a"),
                col("b"),
                scalar_function("my_add", vec![col("a"), col("b")], DataType::Int32),
            ])?
            .build()?;

        assert_eq!(
            format!("{:?}", plan),
            "Projection: #a, #b, my_add(#a, #b)\n  TableScan: t projection=None"
        );

        let plan = ctx.optimize(&plan)?;
        let plan = ctx.create_physical_plan(&plan, 1024)?;
        let result = ctx.collect(plan.as_ref())?;

        let batch = &result[0];
        assert_eq!(3, batch.num_columns());
        assert_eq!(4, batch.num_rows());
        assert_eq!(field_names(batch), vec!["a", "b", "my_add(a,b)"]);

        let a = batch
            .column(0)
            .as_any()
            .downcast_ref::<Int32Array>()
            .expect("failed to cast a");
        let b = batch
            .column(1)
            .as_any()
            .downcast_ref::<Int32Array>()
            .expect("failed to cast b");
        let sum = batch
            .column(2)
            .as_any()
            .downcast_ref::<Int32Array>()
            .expect("failed to cast sum");

        assert_eq!(4, a.len());
        assert_eq!(4, b.len());
        assert_eq!(4, sum.len());
        for i in 0..sum.len() {
            assert_eq!(a.value(i) + b.value(i), sum.value(i));
        }

        Ok(())
    }

    /// Execute SQL and return results
    fn collect(ctx: &mut ExecutionContext, sql: &str) -> Result<Vec<RecordBatch>> {
        let logical_plan = ctx.create_logical_plan(sql)?;
        let logical_plan = ctx.optimize(&logical_plan)?;
        let physical_plan = ctx.create_physical_plan(&logical_plan, 1024)?;
        ctx.collect(physical_plan.as_ref())
    }

    fn field_names(result: &RecordBatch) -> Vec<String> {
        result
            .schema()
            .fields()
            .iter()
            .map(|x| x.name().clone())
            .collect::<Vec<String>>()
    }

    /// Execute SQL and return results
    fn execute(sql: &str, partition_count: usize) -> Result<Vec<RecordBatch>> {
        let tmp_dir = TempDir::new("execute")?;
        let mut ctx = create_ctx(&tmp_dir, partition_count)?;
        collect(&mut ctx, sql)
    }

    /// Execute SQL and write results to partitioned csv files
    fn write_csv(ctx: &mut ExecutionContext, sql: &str, out_dir: &str) -> Result<()> {
        let logical_plan = ctx.create_logical_plan(sql)?;
        let logical_plan = ctx.optimize(&logical_plan)?;
        let physical_plan = ctx.create_physical_plan(&logical_plan, 1024)?;
        ctx.write_csv(physical_plan.as_ref(), out_dir)
    }

    /// Generate CSV partitions within the supplied directory
    fn populate_csv_partitions(
        tmp_dir: &TempDir,
        partition_count: usize,
        file_extension: &str,
    ) -> Result<SchemaRef> {
        // define schema for data source (csv file)
        let schema = Arc::new(Schema::new(vec![
            Field::new("c1", DataType::UInt32, false),
            Field::new("c2", DataType::UInt64, false),
        ]));

        // generate a partitioned file
        for partition in 0..partition_count {
            let filename = format!("partition-{}.{}", partition, file_extension);
            let file_path = tmp_dir.path().join(&filename);
            let mut file = File::create(file_path)?;

            // generate some data
            for i in 0..=10 {
                let data = format!("{},{}\n", partition, i);
                file.write_all(data.as_bytes())?;
            }
        }

        Ok(schema)
    }

    /// Generate a partitioned CSV file and register it with an execution context
    fn create_ctx(tmp_dir: &TempDir, partition_count: usize) -> Result<ExecutionContext> {
        let mut ctx = ExecutionContext::new();

        let schema = populate_csv_partitions(tmp_dir, partition_count, ".csv")?;

        // register csv file with the execution context
        ctx.register_csv(
            "test",
            tmp_dir.path().to_str().unwrap(),
            CsvReadOptions::new().schema(&schema),
        )?;

        Ok(ctx)
    }
}<|MERGE_RESOLUTION|>--- conflicted
+++ resolved
@@ -61,14 +61,6 @@
     planner::{SchemaProvider, SqlToRel},
 };
 use crate::table::Table;
-<<<<<<< HEAD
-use sqlparser::ast::{ColumnDef as SQLColumnDef, ColumnOption, DataType as SQLDataType};
-use sqlparser::dialect::{GenericDialect};
-
-#[cfg(test)]
-use crate::test::variable_expr::{ScalarVariable, create_table_dual};
-=======
->>>>>>> ecba35ca
 
 /// Execution context for registering data sources and executing queries
 pub struct ExecutionContext {
@@ -151,8 +143,7 @@
 
     /// Creates a logical plan
     pub fn create_logical_plan(&mut self, sql: &str) -> Result<LogicalPlan> {
-        let dialect = &GenericDialect{};
-        let statements = DFParser::parse_sql(sql, dialect)?;
+        let statements = DFParser::parse_sql(sql)?;
 
         if statements.len() != 1 {
             return Err(ExecutionError::NotImplemented(format!(
@@ -168,11 +159,6 @@
         // create a query planner
         let query_planner = SqlToRel::new(schema_provider);
         Ok(query_planner.statement_to_plan(&statements[0])?)
-    }
-
-    /// Register variable expr
-    pub fn register_variable_expr(&mut self, variable_expr: Box<dyn VariableExpr + Send + Sync>) {
-        self.variable_expr = Option::from(variable_expr);
     }
 
     /// Register a scalar UDF
@@ -466,15 +452,6 @@
                 input_schema.field_with_name(&name)?;
                 Ok(Arc::new(Column::new(name)))
             }
-            Expr::ScalarVariable(variable_names) => match &self.variable_expr {
-                Some(variable_expr) => {
-                    let scalar_value = variable_expr.get_value(variable_names.clone())?;
-                    Ok(Arc::new(Literal::new(scalar_value)))
-                }
-                _ => Err(ExecutionError::General(format!(
-                    "No variable expr found"
-                ))),
-            },
             Expr::Literal(value) => Ok(Arc::new(Literal::new(value.clone()))),
             Expr::BinaryExpr { left, op, right } => Ok(Arc::new(BinaryExpr::new(
                 self.create_physical_expr(left, input_schema)?,
@@ -679,7 +656,7 @@
     use crate::execution::physical_plan::udf::ScalarUdf;
     use crate::logicalplan::{aggregate_expr, col, scalar_function};
     use crate::test;
-    use arrow::array::{ArrayRef, Int32Array, StringArray};
+    use arrow::array::{ArrayRef, Int32Array};
     use arrow::compute::add;
     use std::fs::File;
     use std::io::prelude::*;
@@ -724,42 +701,6 @@
 
         let row_count: usize = results.iter().map(|batch| batch.num_rows()).sum();
         assert_eq!(row_count, 20);
-
-        Ok(())
-    }
-
-    #[test]
-    fn create_variable_expr() -> Result<()> {
-        let tmp_dir = TempDir::new("variable_expr")?;
-        let partition_count = 4;
-        let mut ctx = create_ctx(&tmp_dir, partition_count)?;
-
-        let variable_expr = ScalarVariable::new();
-        ctx.register_variable_expr(Box::new(variable_expr));
-
-        let provider = create_table_dual();
-        ctx.register_table("dual", provider);
-
-        let results = collect(&mut ctx, "SELECT @@version, @name FROM dual")?;
-
-        let batch = &results[0];
-        assert_eq!(2, batch.num_columns());
-        assert_eq!(1, batch.num_rows());
-        assert_eq!(field_names(batch), vec!["@@version", "@name"]);
-
-        let a = batch
-            .column(0)
-            .as_any()
-            .downcast_ref::<StringArray>()
-            .expect("failed to cast a");
-        assert_eq!(a.value(0), "test");
-
-        let b = batch
-            .column(1)
-            .as_any()
-            .downcast_ref::<StringArray>()
-            .expect("failed to cast a");
-        assert_eq!(b.value(0), "test");
 
         Ok(())
     }
