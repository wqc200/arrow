--- conflicted
+++ resolved
@@ -61,11 +61,6 @@
     planner::{SchemaProvider, SqlToRel},
 };
 use crate::table::Table;
-<<<<<<< HEAD
-use sqlparser::ast::{ColumnDef as SQLColumnDef, ColumnOption, DataType as SQLDataType};
-use sqlparser::dialect::GenericDialect;
-=======
->>>>>>> 1b0aebea
 
 /// Execution context for registering data sources and executing queries
 pub struct ExecutionContext {
@@ -146,8 +141,7 @@
 
     /// Creates a logical plan
     pub fn create_logical_plan(&mut self, sql: &str) -> Result<LogicalPlan> {
-        let dialect = &GenericDialect {};
-        let statements = DFParser::parse_sql(sql, dialect)?;
+        let statements = DFParser::parse_sql(sql)?;
 
         if statements.len() != 1 {
             return Err(ExecutionError::NotImplemented(format!(
