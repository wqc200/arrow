// Licensed to the Apache Software Foundation (ASF) under one
// or more contributor license agreements.  See the NOTICE file
// distributed with this work for additional information
// regarding copyright ownership.  The ASF licenses this file
// to you under the Apache License, Version 2.0 (the
// "License"); you may not use this file except in compliance
// with the License.  You may obtain a copy of the License at
//
//   http://www.apache.org/licenses/LICENSE-2.0
//
// Unless required by applicable law or agreed to in writing,
// software distributed under the License is distributed on an
// "AS IS" BASIS, WITHOUT WARRANTIES OR CONDITIONS OF ANY
// KIND, either express or implied.  See the License for the
// specific language governing permissions and limitations
// under the License.

//! Collection of utility functions that are leveraged by the query optimizer rules

use std::collections::HashSet;

use arrow::datatypes::Schema;

use super::optimizer::OptimizerRule;
use crate::error::{ExecutionError, Result};
use crate::logicalplan::{Expr, LogicalPlan, PlanType, StringifiedPlan};

/// Recursively walk a list of expression trees, collecting the unique set of column
/// names referenced in the expression
pub fn exprlist_to_column_names(
    expr: &[Expr],
    accum: &mut HashSet<String>,
) -> Result<()> {
    for e in expr {
        expr_to_column_names(e, accum)?;
    }
    Ok(())
}

/// Recursively walk an expression tree, collecting the unique set of column names
/// referenced in the expression
pub fn expr_to_column_names(expr: &Expr, accum: &mut HashSet<String>) -> Result<()> {
    match expr {
        Expr::Alias(expr, _) => expr_to_column_names(expr, accum),
        Expr::Column(name) => {
            accum.insert(name.clone());
            Ok(())
        }
<<<<<<< HEAD
        Expr::ScalarVariable(variable_names) => {
            variable_names.iter().map(| variable_name| accum.insert(variable_name.clone()));
=======
        Expr::ScalarVariable(var_names) => {
            accum.insert(var_names.join("."));
>>>>>>> 79550ef7
            Ok(())
        }
        Expr::Literal(_) => {
            // not needed
            Ok(())
        }
        Expr::Not(e) => expr_to_column_names(e, accum),
        Expr::IsNull(e) => expr_to_column_names(e, accum),
        Expr::IsNotNull(e) => expr_to_column_names(e, accum),
        Expr::BinaryExpr { left, right, .. } => {
            expr_to_column_names(left, accum)?;
            expr_to_column_names(right, accum)?;
            Ok(())
        }
        Expr::Cast { expr, .. } => expr_to_column_names(expr, accum),
        Expr::Sort { expr, .. } => expr_to_column_names(expr, accum),
        Expr::AggregateFunction { args, .. } => exprlist_to_column_names(args, accum),
        Expr::ScalarFunction { args, .. } => exprlist_to_column_names(args, accum),
        Expr::Wildcard => Err(ExecutionError::General(
            "Wildcard expressions are not valid in a logical query plan".to_owned(),
        )),
        Expr::Nested(e) => expr_to_column_names(e, accum),
    }
}

/// Create a `LogicalPlan::Explain` node by running `optimizer` on the
/// input plan and capturing the resulting plan string
pub fn optimize_explain(
    optimizer: &mut impl OptimizerRule,
    verbose: bool,
    plan: &LogicalPlan,
    stringified_plans: &Vec<StringifiedPlan>,
    schema: &Schema,
) -> Result<LogicalPlan> {
    // These are the fields of LogicalPlan::Explain It might be nice
    // to transform that enum Variant into its own struct and avoid
    // passing the fields individually
    let plan = Box::new(optimizer.optimize(plan)?);
    let mut stringified_plans = stringified_plans.clone();
    let optimizer_name = optimizer.name().into();
    stringified_plans.push(StringifiedPlan::new(
        PlanType::OptimizedLogicalPlan { optimizer_name },
        format!("{:#?}", plan),
    ));
    let schema = Box::new(schema.clone());

    Ok(LogicalPlan::Explain {
        verbose,
        plan,
        stringified_plans,
        schema,
    })
}

/// returns all expressions (non-recursively) in the current logical plan node.
pub fn expressions(plan: &LogicalPlan) -> Vec<Expr> {
    match plan {
        LogicalPlan::Projection { expr, .. } => expr.clone(),
        LogicalPlan::Filter { predicate, .. } => vec![predicate.clone()],
        LogicalPlan::Aggregate {
            group_expr,
            aggr_expr,
            ..
        } => {
            let mut result = group_expr.clone();
            result.extend(aggr_expr.clone());
            result
        }
        LogicalPlan::Sort { expr, .. } => expr.clone(),
        // plans without expressions
        LogicalPlan::TableScan { .. }
        | LogicalPlan::InMemoryScan { .. }
        | LogicalPlan::ParquetScan { .. }
        | LogicalPlan::CsvScan { .. }
        | LogicalPlan::EmptyRelation { .. }
        | LogicalPlan::Limit { .. }
        | LogicalPlan::CreateExternalTable { .. }
        | LogicalPlan::Explain { .. } => vec![],
    }
}

/// returns all inputs in the logical plan
pub fn inputs(plan: &LogicalPlan) -> Vec<&LogicalPlan> {
    match plan {
        LogicalPlan::Projection { input, .. } => vec![input],
        LogicalPlan::Filter { input, .. } => vec![input],
        LogicalPlan::Aggregate { input, .. } => vec![input],
        LogicalPlan::Sort { input, .. } => vec![input],
        LogicalPlan::Limit { input, .. } => vec![input],
        // plans without inputs
        LogicalPlan::TableScan { .. }
        | LogicalPlan::InMemoryScan { .. }
        | LogicalPlan::ParquetScan { .. }
        | LogicalPlan::CsvScan { .. }
        | LogicalPlan::EmptyRelation { .. }
        | LogicalPlan::CreateExternalTable { .. }
        | LogicalPlan::Explain { .. } => vec![],
    }
}

/// Returns a new logical plan based on the original one with inputs and expressions replaced
pub fn from_plan(
    plan: &LogicalPlan,
    expr: &Vec<Expr>,
    inputs: &Vec<LogicalPlan>,
) -> Result<LogicalPlan> {
    match plan {
        LogicalPlan::Projection { schema, .. } => Ok(LogicalPlan::Projection {
            expr: expr.clone(),
            input: Box::new(inputs[0].clone()),
            schema: schema.clone(),
        }),
        LogicalPlan::Filter { .. } => Ok(LogicalPlan::Filter {
            predicate: expr[0].clone(),
            input: Box::new(inputs[0].clone()),
        }),
        LogicalPlan::Aggregate {
            group_expr, schema, ..
        } => Ok(LogicalPlan::Aggregate {
            group_expr: expr[0..group_expr.len()].to_vec(),
            aggr_expr: expr[group_expr.len()..].to_vec(),
            input: Box::new(inputs[0].clone()),
            schema: schema.clone(),
        }),
        LogicalPlan::Sort { .. } => Ok(LogicalPlan::Sort {
            expr: expr.clone(),
            input: Box::new(inputs[0].clone()),
        }),
        LogicalPlan::Limit { n, .. } => Ok(LogicalPlan::Limit {
            n: *n,
            input: Box::new(inputs[0].clone()),
        }),
        LogicalPlan::EmptyRelation { .. }
        | LogicalPlan::TableScan { .. }
        | LogicalPlan::InMemoryScan { .. }
        | LogicalPlan::ParquetScan { .. }
        | LogicalPlan::CsvScan { .. }
        | LogicalPlan::CreateExternalTable { .. }
        | LogicalPlan::Explain { .. } => Ok(plan.clone()),
    }
}

/// Returns all direct children `Expression`s of `expr`.
/// E.g. if the expression is "(a + 1) + 1", it returns ["a + 1", "1"] (as Expr objects)
pub fn expr_sub_expressions(expr: &Expr) -> Result<Vec<&Expr>> {
    match expr {
        Expr::BinaryExpr { left, right, .. } => Ok(vec![left, right]),
        Expr::IsNull(e) => Ok(vec![e]),
        Expr::IsNotNull(e) => Ok(vec![e]),
        Expr::ScalarFunction { args, .. } => Ok(args.iter().collect()),
        Expr::AggregateFunction { args, .. } => Ok(args.iter().collect()),
        Expr::Cast { expr, .. } => Ok(vec![expr]),
        Expr::Column(_) => Ok(vec![]),
        Expr::Alias(expr, ..) => Ok(vec![expr]),
        Expr::Literal(_) => Ok(vec![]),
        Expr::ScalarVariable(_) => Ok(vec![]),
        Expr::Not(expr) => Ok(vec![expr]),
        Expr::Sort { expr, .. } => Ok(vec![expr]),
        Expr::Wildcard { .. } => Err(ExecutionError::General(
            "Wildcard expressions are not valid in a logical query plan".to_owned(),
        )),
        Expr::Nested(expr) => Ok(vec![expr]),
    }
}

/// returns a new expression where the expressions in expr are replaced by the ones in `expr`.
/// This is used in conjunction with ``expr_expressions`` to re-write expressions.
pub fn rewrite_expression(expr: &Expr, expressions: &Vec<Expr>) -> Result<Expr> {
    match expr {
        Expr::BinaryExpr { op, .. } => Ok(Expr::BinaryExpr {
            left: Box::new(expressions[0].clone()),
            op: op.clone(),
            right: Box::new(expressions[1].clone()),
        }),
        Expr::IsNull(_) => Ok(Expr::IsNull(Box::new(expressions[0].clone()))),
        Expr::IsNotNull(_) => Ok(Expr::IsNotNull(Box::new(expressions[0].clone()))),
        Expr::ScalarFunction {
            name, return_type, ..
        } => Ok(Expr::ScalarFunction {
            name: name.clone(),
            return_type: return_type.clone(),
            args: expressions.clone(),
        }),
        Expr::AggregateFunction { name, .. } => Ok(Expr::AggregateFunction {
            name: name.clone(),
            args: expressions.clone(),
        }),
        Expr::Cast { data_type, .. } => Ok(Expr::Cast {
            expr: Box::new(expressions[0].clone()),
            data_type: data_type.clone(),
        }),
        Expr::Alias(_, alias) => {
            Ok(Expr::Alias(Box::new(expressions[0].clone()), alias.clone()))
        }
        Expr::Not(_) => Ok(Expr::Not(Box::new(expressions[0].clone()))),
        Expr::Column(_) => Ok(expr.clone()),
        Expr::Literal(_) => Ok(expr.clone()),
        Expr::ScalarVariable(_) => Ok(expr.clone()),
        Expr::Sort {
            asc, nulls_first, ..
        } => Ok(Expr::Sort {
            expr: Box::new(expressions[0].clone()),
            asc: asc.clone(),
            nulls_first: nulls_first.clone(),
        }),
        Expr::Wildcard { .. } => Err(ExecutionError::General(
            "Wildcard expressions are not valid in a logical query plan".to_owned(),
        )),
        Expr::Nested(_) => Ok(Expr::Nested(Box::new(expressions[0].clone()))),
    }
}

#[cfg(test)]
mod tests {
    use super::*;
    use crate::logicalplan::{col, LogicalPlanBuilder};
    use arrow::datatypes::DataType;
    use std::collections::HashSet;

    #[test]
    fn test_collect_expr() -> Result<()> {
        let mut accum: HashSet<String> = HashSet::new();
        expr_to_column_names(
            &Expr::Cast {
                expr: Box::new(col("a")),
                data_type: DataType::Float64,
            },
            &mut accum,
        )?;
        expr_to_column_names(
            &Expr::Cast {
                expr: Box::new(col("a")),
                data_type: DataType::Float64,
            },
            &mut accum,
        )?;
        assert_eq!(1, accum.len());
        assert!(accum.contains("a"));
        Ok(())
    }

    struct TestOptimizer {}

    impl OptimizerRule for TestOptimizer {
        fn optimize(&mut self, plan: &LogicalPlan) -> Result<LogicalPlan> {
            Ok(plan.clone())
        }

        fn name(&self) -> &str {
            return "test_optimizer";
        }
    }

    #[test]
    fn test_optimize_explain() -> Result<()> {
        let mut optimizer = TestOptimizer {};

        let empty_plan = LogicalPlanBuilder::empty().build()?;
        let schema = LogicalPlan::explain_schema();

        let optimized_explain = optimize_explain(
            &mut optimizer,
            true,
            &empty_plan,
            &vec![StringifiedPlan::new(PlanType::LogicalPlan, "...")],
            &*schema,
        )?;

        match &optimized_explain {
            LogicalPlan::Explain {
                verbose,
                stringified_plans,
                ..
            } => {
                assert_eq!(*verbose, true);

                let expected_stringified_plans = vec![
                    StringifiedPlan::new(PlanType::LogicalPlan, "..."),
                    StringifiedPlan::new(
                        PlanType::OptimizedLogicalPlan {
                            optimizer_name: "test_optimizer".into(),
                        },
                        "EmptyRelation",
                    ),
                ];
                assert_eq!(*stringified_plans, expected_stringified_plans);
            }
            _ => assert!(
                false,
                "Expected explain plan but got {:?}",
                optimized_explain
            ),
        }

        Ok(())
    }
}<|MERGE_RESOLUTION|>--- conflicted
+++ resolved
@@ -46,13 +46,8 @@
             accum.insert(name.clone());
             Ok(())
         }
-<<<<<<< HEAD
-        Expr::ScalarVariable(variable_names) => {
-            variable_names.iter().map(| variable_name| accum.insert(variable_name.clone()));
-=======
         Expr::ScalarVariable(var_names) => {
             accum.insert(var_names.join("."));
->>>>>>> 79550ef7
             Ok(())
         }
         Expr::Literal(_) => {
