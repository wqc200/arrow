// Licensed to the Apache Software Foundation (ASF) under one
// or more contributor license agreements.  See the NOTICE file
// distributed with this work for additional information
// regarding copyright ownership.  The ASF licenses this file
// to you under the Apache License, Version 2.0 (the
// "License"); you may not use this file except in compliance
// with the License.  You may obtain a copy of the License at
//
//   http://www.apache.org/licenses/LICENSE-2.0
//
// Unless required by applicable law or agreed to in writing,
// software distributed under the License is distributed on an
// "AS IS" BASIS, WITHOUT WARRANTIES OR CONDITIONS OF ANY
// KIND, either express or implied.  See the License for the
// specific language governing permissions and limitations
// under the License.

//! This module provides a logical query plan enum that can describe queries. Logical query
//! plans can be created from a SQL statement or built programmatically via the Table API.
//!
//! Logical query plans can then be optimized and executed directly, or translated into
//! physical query plans and executed.

use std::{fmt, sync::Arc};

use arrow::datatypes::{DataType, Field, Schema};

use crate::datasource::csv::{CsvFile, CsvReadOptions};
use crate::datasource::parquet::ParquetTable;
use crate::datasource::TableProvider;
use crate::error::{ExecutionError, Result};
use crate::{
    execution::physical_plan::expressions::binary_operator_data_type,
    sql::parser::FileType,
};
use arrow::record_batch::RecordBatch;

/// Operators applied to expressions
#[derive(Debug, Clone, PartialEq, Eq)]
pub enum Operator {
    /// Expressions are equal
    Eq,
    /// Expressions are not equal
    NotEq,
    /// Left side is smaller than right side
    Lt,
    /// Left side is smaller or equal to right side
    LtEq,
    /// Left side is greater than right side
    Gt,
    /// Left side is greater or equal to right side
    GtEq,
    /// Addition
    Plus,
    /// Subtraction
    Minus,
    /// Multiplication operator, like `*`
    Multiply,
    /// Division operator, like `/`
    Divide,
    /// Remainder operator, like `%`
    Modulus,
    /// Logical AND, like `&&`
    And,
    /// Logical OR, like `||`
    Or,
    /// Logical NOT, like `!`
    Not,
    /// Matches a wildcard pattern
    Like,
    /// Does not match a wildcard pattern
    NotLike,
}

impl fmt::Display for Operator {
    fn fmt(&self, f: &mut fmt::Formatter) -> fmt::Result {
        let display = match &self {
            Operator::Eq => "=",
            Operator::NotEq => "!=",
            Operator::Lt => "<",
            Operator::LtEq => "<=",
            Operator::Gt => ">",
            Operator::GtEq => ">=",
            Operator::Plus => "+",
            Operator::Minus => "-",
            Operator::Multiply => "*",
            Operator::Divide => "/",
            Operator::Modulus => "%",
            Operator::And => "AND",
            Operator::Or => "OR",
            Operator::Not => "NOT",
            Operator::Like => "LIKE",
            Operator::NotLike => "NOT LIKE",
        };
        write!(f, "{}", display)
    }
}

/// ScalarValue enumeration
#[derive(Debug, Clone, PartialEq)]
pub enum ScalarValue {
    /// null value
    Null,
    /// true or false value
    Boolean(bool),
    /// 32bit float
    Float32(f32),
    /// 64bit float
    Float64(f64),
    /// signed 8bit int
    Int8(i8),
    /// signed 16bit int
    Int16(i16),
    /// signed 32bit int
    Int32(i32),
    /// signed 64bit int
    Int64(i64),
    /// unsigned 8bit int
    UInt8(u8),
    /// unsigned 16bit int
    UInt16(u16),
    /// unsigned 32bit int
    UInt32(u32),
    /// unsigned 64bit int
    UInt64(u64),
    /// utf-8 encoded string
    Utf8(String),
    /// List of scalars packed as a struct
    Struct(Vec<ScalarValue>),
}

impl ScalarValue {
    /// Getter for the `DataType` of the value
    pub fn get_datatype(&self) -> Result<DataType> {
        match *self {
            ScalarValue::Boolean(_) => Ok(DataType::Boolean),
            ScalarValue::UInt8(_) => Ok(DataType::UInt8),
            ScalarValue::UInt16(_) => Ok(DataType::UInt16),
            ScalarValue::UInt32(_) => Ok(DataType::UInt32),
            ScalarValue::UInt64(_) => Ok(DataType::UInt64),
            ScalarValue::Int8(_) => Ok(DataType::Int8),
            ScalarValue::Int16(_) => Ok(DataType::Int16),
            ScalarValue::Int32(_) => Ok(DataType::Int32),
            ScalarValue::Int64(_) => Ok(DataType::Int64),
            ScalarValue::Float32(_) => Ok(DataType::Float32),
            ScalarValue::Float64(_) => Ok(DataType::Float64),
            ScalarValue::Utf8(_) => Ok(DataType::Utf8),
            _ => Err(ExecutionError::General(format!(
                "Cannot treat {:?} as scalar value",
                self
            ))),
        }
    }
}

impl fmt::Display for ScalarValue {
    fn fmt(&self, f: &mut fmt::Formatter) -> fmt::Result {
        match self {
            ScalarValue::Boolean(value) => write!(f, "{}", value),
            ScalarValue::UInt8(value) => write!(f, "{}", value),
            ScalarValue::UInt16(value) => write!(f, "{}", value),
            ScalarValue::UInt32(value) => write!(f, "{}", value),
            ScalarValue::UInt64(value) => write!(f, "{}", value),
            ScalarValue::Int8(value) => write!(f, "{}", value),
            ScalarValue::Int16(value) => write!(f, "{}", value),
            ScalarValue::Int32(value) => write!(f, "{}", value),
            ScalarValue::Int64(value) => write!(f, "{}", value),
            ScalarValue::Float32(value) => write!(f, "{}", value),
            ScalarValue::Float64(value) => write!(f, "{}", value),
            ScalarValue::Utf8(value) => write!(f, "{}", value),
            ScalarValue::Null => write!(f, "NULL"),
            ScalarValue::Struct(_) => write!(f, "STRUCT"),
        }
    }
}

/// Returns a readable name of an expression based on the input schema.
/// This function recursively transverses the expression for names such as "CAST(a > 2)".
fn create_name(e: &Expr, input_schema: &Schema) -> Result<String> {
    match e {
        Expr::Alias(_, name) => Ok(name.clone()),
        Expr::Column(name) => Ok(name.clone()),
        Expr::ScalarVariable(variable_names) => Ok(variable_names.join(".")),
        Expr::Literal(value) => Ok(format!("{:?}", value)),
        Expr::BinaryExpr { left, op, right } => {
            let left = create_name(left, input_schema)?;
            let right = create_name(right, input_schema)?;
            Ok(format!("{} {:?} {}", left, op, right))
        }
        Expr::Cast { expr, data_type } => {
            let expr = create_name(expr, input_schema)?;
            Ok(format!("CAST({} as {:?})", expr, data_type))
        }
        Expr::ScalarFunction { name, args, .. } => {
            let mut names = Vec::with_capacity(args.len());
            for e in args {
                names.push(create_name(e, input_schema)?);
            }
            Ok(format!("{}({})", name, names.join(",")))
        }
        Expr::AggregateFunction { name, args, .. } => {
            let mut names = Vec::with_capacity(args.len());
            for e in args {
                names.push(create_name(e, input_schema)?);
            }
            Ok(format!("{}({})", name, names.join(",")))
        }
        other => Err(ExecutionError::NotImplemented(format!(
            "Physical plan does not support logical expression {:?}",
            other
        ))),
    }
}

<<<<<<< HEAD
/// Returns the datatype of the expression given the input schema
// note: the physical plan derived from an expression must match the datatype on this function.
pub fn expr_to_field(e: &Expr, input_schema: &Schema) -> Result<Field> {
    let data_type = match e {
        Expr::Alias(expr, ..) => expr.get_type(input_schema),
        Expr::Column(name) => Ok(input_schema.field_with_name(name)?.data_type().clone()),
        Expr::ScalarVariable(variable_names) => {Ok(DataType::Utf8)},
        Expr::Literal(ref lit) => lit.get_datatype(),
        Expr::ScalarFunction {
            ref return_type, ..
        } => Ok(return_type.clone()),
        Expr::AggregateFunction {
            ref return_type, ..
        } => Ok(return_type.clone()),
        Expr::Cast { ref data_type, .. } => Ok(data_type.clone()),
        Expr::BinaryExpr {
            ref left,
            ref right,
            ..
        } => {
            let left_type = left.get_type(input_schema)?;
            let right_type = right.get_type(input_schema)?;
            Ok(utils::get_supertype(&left_type, &right_type).unwrap())
        }
        _ => Err(ExecutionError::NotImplemented(format!(
            "Cannot determine schema type for expression {:?}",
            e
        ))),
    };

    match data_type {
        Ok(d) => Ok(Field::new(&e.name(input_schema)?, d, true)),
        Err(e) => Err(e),
    }
}

=======
>>>>>>> 79550ef7
/// Create field meta-data from an expression, for use in a result set schema
pub fn exprlist_to_fields(expr: &[Expr], input_schema: &Schema) -> Result<Vec<Field>> {
    expr.iter().map(|e| e.to_field(input_schema)).collect()
}

/// Relation expression
#[derive(Clone, PartialEq)]
pub enum Expr {
    /// An aliased expression
    Alias(Box<Expr>, String),
    /// column of a table scan
    Column(String),
    /// scalar variable like @@version
    ScalarVariable(Vec<String>),
    /// literal value
    Literal(ScalarValue),
    /// binary expression e.g. "age > 21"
    BinaryExpr {
        /// Left-hand side of the expression
        left: Box<Expr>,
        /// The comparison operator
        op: Operator,
        /// Right-hand side of the expression
        right: Box<Expr>,
    },
    /// Nested expression e.g. `(foo > bar)` or `(1)`
    Nested(Box<Expr>),
    /// unary NOT
    Not(Box<Expr>),
    /// unary IS NOT NULL
    IsNotNull(Box<Expr>),
    /// unary IS NULL
    IsNull(Box<Expr>),
    /// cast a value to a different type
    Cast {
        /// The expression being cast
        expr: Box<Expr>,
        /// The `DataType` the expression will yield
        data_type: DataType,
    },
    /// sort expression
    Sort {
        /// The expression to sort on
        expr: Box<Expr>,
        /// The direction of the sort
        asc: bool,
        /// Whether to put Nulls before all other data values
        nulls_first: bool,
    },
    /// scalar function
    ScalarFunction {
        /// Name of the function
        name: String,
        /// List of expressions to feed to the functions as arguments
        args: Vec<Expr>,
        /// The `DataType` the expression will yield
        return_type: DataType,
    },
    /// aggregate function
    AggregateFunction {
        /// Name of the function
        name: String,
        /// List of expressions to feed to the functions as arguments
        args: Vec<Expr>,
    },
    /// Wildcard
    Wildcard,
}

impl Expr {
    /// Find the `DataType` for the expression
    pub fn get_type(&self, schema: &Schema) -> Result<DataType> {
        match self {
            Expr::Alias(expr, _) => expr.get_type(schema),
            Expr::Column(name) => Ok(schema.field_with_name(name)?.data_type().clone()),
            Expr::ScalarVariable(_) => Ok(DataType::Utf8),
            Expr::Literal(l) => l.get_datatype(),
            Expr::Cast { data_type, .. } => Ok(data_type.clone()),
            Expr::ScalarFunction { return_type, .. } => Ok(return_type.clone()),
            Expr::AggregateFunction { name, args, .. } => {
                match name.to_uppercase().as_str() {
                    "MIN" | "MAX" => args[0].get_type(schema),
                    "SUM" => match args[0].get_type(schema)? {
                        DataType::Int8
                        | DataType::Int16
                        | DataType::Int32
                        | DataType::Int64 => Ok(DataType::Int64),
                        DataType::UInt8
                        | DataType::UInt16
                        | DataType::UInt32
                        | DataType::UInt64 => Ok(DataType::UInt64),
                        DataType::Float32 => Ok(DataType::Float32),
                        DataType::Float64 => Ok(DataType::Float64),
                        other => Err(ExecutionError::General(format!(
                            "SUM does not support {:?}",
                            other
                        ))),
                    },
                    "AVG" => match args[0].get_type(schema)? {
                        DataType::Int8
                        | DataType::Int16
                        | DataType::Int32
                        | DataType::Int64
                        | DataType::UInt8
                        | DataType::UInt16
                        | DataType::UInt32
                        | DataType::UInt64
                        | DataType::Float32
                        | DataType::Float64 => Ok(DataType::Float64),
                        other => Err(ExecutionError::General(format!(
                            "AVG does not support {:?}",
                            other
                        ))),
                    },
                    "COUNT" => Ok(DataType::UInt64),
                    other => Err(ExecutionError::General(format!(
                        "Invalid aggregate function '{:?}'",
                        other
                    ))),
                }
            }
            Expr::Not(_) => Ok(DataType::Boolean),
            Expr::IsNull(_) => Ok(DataType::Boolean),
            Expr::IsNotNull(_) => Ok(DataType::Boolean),
            Expr::BinaryExpr {
                ref left,
                ref right,
                ref op,
            } => binary_operator_data_type(
                &left.get_type(schema)?,
                op,
                &right.get_type(schema)?,
            ),
            Expr::Sort { ref expr, .. } => expr.get_type(schema),
            Expr::Wildcard => Err(ExecutionError::General(
                "Wildcard expressions are not valid in a logical query plan".to_owned(),
            )),
            Expr::Nested(e) => e.get_type(schema),
        }
    }

    /// return true if this expression might produce null values
    pub fn nullable(&self, input_schema: &Schema) -> Result<bool> {
        match self {
            Expr::Alias(expr, _) => expr.nullable(input_schema),
            Expr::Column(name) => Ok(input_schema.field_with_name(name)?.is_nullable()),
            Expr::Literal(value) => match value {
                ScalarValue::Null => Ok(true),
                _ => Ok(false),
            },
            Expr::ScalarVariable(_) => Ok(true),
            Expr::Cast { expr, .. } => expr.nullable(input_schema),
            Expr::ScalarFunction { .. } => Ok(true),
            Expr::AggregateFunction { .. } => Ok(true),
            Expr::Not(expr) => expr.nullable(input_schema),
            Expr::IsNull(_) => Ok(false),
            Expr::IsNotNull(_) => Ok(false),
            Expr::BinaryExpr {
                ref left,
                ref right,
                ..
            } => Ok(left.nullable(input_schema)? || right.nullable(input_schema)?),
            Expr::Sort { ref expr, .. } => expr.nullable(input_schema),
            Expr::Nested(e) => e.nullable(input_schema),
            Expr::Wildcard => Err(ExecutionError::General(
                "Wildcard expressions are not valid in a logical query plan".to_owned(),
            )),
        }
    }

    /// Return the name of this expression
    ///
    /// This represents how a column with this expression is named when no alias is chosen
    pub fn name(&self, input_schema: &Schema) -> Result<String> {
        create_name(self, input_schema)
    }

    /// Create a Field representing this expression
    pub fn to_field(&self, input_schema: &Schema) -> Result<Field> {
        Ok(Field::new(
            &self.name(input_schema)?,
            self.get_type(input_schema)?,
            self.nullable(input_schema)?,
        ))
    }

    /// Perform a type cast on the expression value.
    ///
    /// Will `Err` if the type cast cannot be performed.
    pub fn cast_to(&self, cast_to_type: &DataType, schema: &Schema) -> Result<Expr> {
        let this_type = self.get_type(schema)?;
        if this_type == *cast_to_type {
            Ok(self.clone())
        } else if can_coerce_from(cast_to_type, &this_type) {
            Ok(Expr::Cast {
                expr: Box::new(self.clone()),
                data_type: cast_to_type.clone(),
            })
        } else {
            Err(ExecutionError::General(format!(
                "Cannot automatically convert {:?} to {:?}",
                this_type, cast_to_type
            )))
        }
    }

    /// Equal
    pub fn eq(&self, other: Expr) -> Expr {
        binary_expr(self.clone(), Operator::Eq, other.clone())
    }

    /// Not equal
    pub fn not_eq(&self, other: Expr) -> Expr {
        binary_expr(self.clone(), Operator::NotEq, other.clone())
    }

    /// Greater than
    pub fn gt(&self, other: Expr) -> Expr {
        binary_expr(self.clone(), Operator::Gt, other.clone())
    }

    /// Greater than or equal to
    pub fn gt_eq(&self, other: Expr) -> Expr {
        binary_expr(self.clone(), Operator::GtEq, other.clone())
    }

    /// Less than
    pub fn lt(&self, other: Expr) -> Expr {
        binary_expr(self.clone(), Operator::Lt, other.clone())
    }

    /// Less than or equal to
    pub fn lt_eq(&self, other: Expr) -> Expr {
        binary_expr(self.clone(), Operator::LtEq, other.clone())
    }

    /// And
    pub fn and(&self, other: Expr) -> Expr {
        binary_expr(self.clone(), Operator::And, other)
    }

    /// Or
    pub fn or(&self, other: Expr) -> Expr {
        binary_expr(self.clone(), Operator::Or, other)
    }

    /// Not
    pub fn not(&self) -> Expr {
        Expr::Not(Box::new(self.clone()))
    }

    /// Add the specified expression
    pub fn plus(&self, other: Expr) -> Expr {
        binary_expr(self.clone(), Operator::Plus, other.clone())
    }

    /// Subtract the specified expression
    pub fn minus(&self, other: Expr) -> Expr {
        binary_expr(self.clone(), Operator::Minus, other.clone())
    }

    /// Multiply by the specified expression
    pub fn multiply(&self, other: Expr) -> Expr {
        binary_expr(self.clone(), Operator::Multiply, other.clone())
    }

    /// Divide by the specified expression
    pub fn divide(&self, other: Expr) -> Expr {
        binary_expr(self.clone(), Operator::Divide, other.clone())
    }

    /// Calculate the modulus of two expressions
    pub fn modulus(&self, other: Expr) -> Expr {
        binary_expr(self.clone(), Operator::Modulus, other.clone())
    }

    /// like (string) another expression
    pub fn like(&self, other: Expr) -> Expr {
        binary_expr(self.clone(), Operator::Like, other.clone())
    }

    /// not like another expression
    pub fn not_like(&self, other: Expr) -> Expr {
        binary_expr(self.clone(), Operator::NotLike, other.clone())
    }

    /// Alias
    pub fn alias(&self, name: &str) -> Expr {
        Expr::Alias(Box::new(self.clone()), name.to_owned())
    }

    /// Create a sort expression from an existing expression.
    ///
    /// ```
    /// # use datafusion::logicalplan::col;
    /// let sort_expr = col("foo").sort(true, true); // SORT ASC NULLS_FIRST
    /// ```
    pub fn sort(&self, asc: bool, nulls_first: bool) -> Expr {
        Expr::Sort {
            expr: Box::new(self.clone()),
            asc,
            nulls_first,
        }
    }
}

fn binary_expr(l: Expr, op: Operator, r: Expr) -> Expr {
    Expr::BinaryExpr {
        left: Box::new(l),
        op,
        right: Box::new(r),
    }
}

/// return a new expression with a logical AND
pub fn and(left: &Expr, right: &Expr) -> Expr {
    Expr::BinaryExpr {
        left: Box::new(left.clone()),
        op: Operator::And,
        right: Box::new(right.clone()),
    }
}

/// Create a column expression based on a column name
pub fn col(name: &str) -> Expr {
    Expr::Column(name.to_owned())
}

/// Create an expression to represent the min() aggregate function
pub fn min(expr: Expr) -> Expr {
    aggregate_expr("MIN", expr)
}

/// Create an expression to represent the max() aggregate function
pub fn max(expr: Expr) -> Expr {
    aggregate_expr("MAX", expr)
}

/// Create an expression to represent the sum() aggregate function
pub fn sum(expr: Expr) -> Expr {
    aggregate_expr("SUM", expr)
}

/// Create an expression to represent the avg() aggregate function
pub fn avg(expr: Expr) -> Expr {
    aggregate_expr("AVG", expr)
}

/// Create an expression to represent the count() aggregate function
pub fn count(expr: Expr) -> Expr {
    aggregate_expr("COUNT", expr)
}

/// Whether it can be represented as a literal expression
pub trait Literal {
    /// convert the value to a Literal expression
    fn lit(&self) -> Expr;
}

impl Literal for &str {
    fn lit(&self) -> Expr {
        Expr::Literal(ScalarValue::Utf8((*self).to_owned()))
    }
}

impl Literal for String {
    fn lit(&self) -> Expr {
        Expr::Literal(ScalarValue::Utf8((*self).to_owned()))
    }
}

macro_rules! make_literal {
    ($TYPE:ty, $SCALAR:ident) => {
        #[allow(missing_docs)]
        impl Literal for $TYPE {
            fn lit(&self) -> Expr {
                Expr::Literal(ScalarValue::$SCALAR(self.clone()))
            }
        }
    };
}

make_literal!(bool, Boolean);
make_literal!(f32, Float32);
make_literal!(f64, Float64);
make_literal!(i8, Int8);
make_literal!(i16, Int16);
make_literal!(i32, Int32);
make_literal!(i64, Int64);
make_literal!(u8, UInt8);
make_literal!(u16, UInt16);
make_literal!(u32, UInt32);
make_literal!(u64, UInt64);

/// Create a literal expression
pub fn lit<T: Literal>(n: T) -> Expr {
    n.lit()
}

/// Create an convenience function representing a unary scalar function
macro_rules! unary_math_expr {
    ($NAME:expr, $FUNC:ident) => {
        #[allow(missing_docs)]
        pub fn $FUNC(e: Expr) -> Expr {
            scalar_function($NAME, vec![e], DataType::Float64)
        }
    };
}

// generate methods for creating the supported unary math expressions
unary_math_expr!("sqrt", sqrt);
unary_math_expr!("sin", sin);
unary_math_expr!("cos", cos);
unary_math_expr!("tan", tan);
unary_math_expr!("asin", asin);
unary_math_expr!("acos", acos);
unary_math_expr!("atan", atan);
unary_math_expr!("floor", floor);
unary_math_expr!("ceil", ceil);
unary_math_expr!("round", round);
unary_math_expr!("trunc", trunc);
unary_math_expr!("abs", abs);
unary_math_expr!("signum", signum);
unary_math_expr!("exp", exp);
unary_math_expr!("log", ln);
unary_math_expr!("log2", log2);
unary_math_expr!("log10", log10);

/// returns the length of a string in bytes
pub fn length(e: Expr) -> Expr {
    scalar_function("length", vec![e], DataType::UInt32)
}

/// Create an aggregate expression
pub fn aggregate_expr(name: &str, expr: Expr) -> Expr {
    Expr::AggregateFunction {
        name: name.to_owned(),
        args: vec![expr],
    }
}

/// Create an aggregate expression
pub fn scalar_function(name: &str, expr: Vec<Expr>, return_type: DataType) -> Expr {
    Expr::ScalarFunction {
        name: name.to_owned(),
        args: expr,
        return_type,
    }
}

impl fmt::Debug for Expr {
    fn fmt(&self, f: &mut fmt::Formatter) -> fmt::Result {
        match self {
            Expr::Alias(expr, alias) => write!(f, "{:?} AS {}", expr, alias),
            Expr::Column(name) => write!(f, "#{}", name),
<<<<<<< HEAD
            Expr::ScalarVariable(variable_names) => write!(f, "#{}", variable_names.join(".")),
=======
            Expr::ScalarVariable(var_names) => write!(f, "{}", var_names.join(".")),
>>>>>>> 79550ef7
            Expr::Literal(v) => write!(f, "{:?}", v),
            Expr::Cast { expr, data_type } => {
                write!(f, "CAST({:?} AS {:?})", expr, data_type)
            }
            Expr::Not(expr) => write!(f, "NOT {:?}", expr),
            Expr::IsNull(expr) => write!(f, "{:?} IS NULL", expr),
            Expr::IsNotNull(expr) => write!(f, "{:?} IS NOT NULL", expr),
            Expr::BinaryExpr { left, op, right } => {
                write!(f, "{:?} {:?} {:?}", left, op, right)
            }
            Expr::Sort {
                expr,
                asc,
                nulls_first,
            } => {
                if *asc {
                    write!(f, "{:?} ASC", expr)?;
                } else {
                    write!(f, "{:?} DESC", expr)?;
                }
                if *nulls_first {
                    write!(f, " NULLS FIRST")
                } else {
                    write!(f, " NULLS LAST")
                }
            }
            Expr::ScalarFunction { name, ref args, .. } => {
                write!(f, "{}(", name)?;
                for i in 0..args.len() {
                    if i > 0 {
                        write!(f, ", ")?;
                    }
                    write!(f, "{:?}", args[i])?;
                }

                write!(f, ")")
            }
            Expr::AggregateFunction { name, ref args, .. } => {
                write!(f, "{}(", name)?;
                for i in 0..args.len() {
                    if i > 0 {
                        write!(f, ", ")?;
                    }
                    write!(f, "{:?}", args[i])?;
                }

                write!(f, ")")
            }
            Expr::Wildcard => write!(f, "*"),
            Expr::Nested(expr) => write!(f, "({:?})", expr),
        }
    }
}

/// The LogicalPlan represents different types of relations (such as Projection,
/// Filter, etc) and can be created by the SQL query planner and the DataFrame API.
#[derive(Clone)]
pub enum LogicalPlan {
    /// Evaluates an arbitrary list of expressions (essentially a
    /// SELECT with an expression list) on its input.
    Projection {
        /// The list of expressions
        expr: Vec<Expr>,
        /// The incoming logical plan
        input: Box<LogicalPlan>,
        /// The schema description of the output
        schema: Box<Schema>,
    },
    /// Filters rows from its input that do not match an
    /// expression (essentially a WHERE clause with a predicate
    /// expression).
    ///
    /// Semantically, `<predicate>` is evaluated for each row of the input;
    /// If the value of `<predicate>` is true, the input row is passed to
    /// the output. If the value of `<predicate>` is false, the row is
    /// discarded.
    Filter {
        /// The predicate expression, which must have Boolean type.
        predicate: Expr,
        /// The incoming logical plan
        input: Box<LogicalPlan>,
    },
    /// Aggregates its input based on a set of grouping and aggregate
    /// expressions (e.g. SUM).
    Aggregate {
        /// The incoming logical plan
        input: Box<LogicalPlan>,
        /// Grouping expressions
        group_expr: Vec<Expr>,
        /// Aggregate expressions
        aggr_expr: Vec<Expr>,
        /// The schema description of the aggregate output
        schema: Box<Schema>,
    },
    /// Sorts its input according to a list of sort expressions.
    Sort {
        /// The sort expressions
        expr: Vec<Expr>,
        /// The incoming logical plan
        input: Box<LogicalPlan>,
    },
    /// Produces rows from a table that has been registered on a
    /// context
    TableScan {
        /// The name of the schema
        schema_name: String,
        /// The name of the table
        table_name: String,
        /// The schema of the CSV file(s)
        table_schema: Box<Schema>,
        /// Optional column indices to use as a projection
        projection: Option<Vec<usize>>,
        /// The schema description of the output
        projected_schema: Box<Schema>,
    },
    /// Produces rows that come from a `Vec` of in memory `RecordBatch`es
    InMemoryScan {
        /// Record batch partitions
        data: Vec<Vec<RecordBatch>>,
        /// The schema of the record batches
        schema: Box<Schema>,
        /// Optional column indices to use as a projection
        projection: Option<Vec<usize>>,
        /// The schema description of the output
        projected_schema: Box<Schema>,
    },
    /// Produces rows by scanning Parquet file(s)
    ParquetScan {
        /// The path to the files
        path: String,
        /// The schema of the Parquet file(s)
        schema: Box<Schema>,
        /// Optional column indices to use as a projection
        projection: Option<Vec<usize>>,
        /// The schema description of the output
        projected_schema: Box<Schema>,
    },
    /// Produces rows by scanning a CSV file(s)
    CsvScan {
        /// The path to the files
        path: String,
        /// The underlying table schema
        schema: Box<Schema>,
        /// Whether the CSV file(s) have a header containing column names
        has_header: bool,
        /// An optional column delimiter. Defaults to `b','`
        delimiter: Option<u8>,
        /// Optional column indices to use as a projection
        projection: Option<Vec<usize>>,
        /// The schema description of the output
        projected_schema: Box<Schema>,
    },
    /// Produces no rows: An empty relation with an empty schema
    EmptyRelation {
        /// The schema description of the output
        schema: Box<Schema>,
    },
    /// Produces the first `n` tuples from its input and discards the rest.
    Limit {
        /// The limit
        n: usize,
        /// The logical plan
        input: Box<LogicalPlan>,
    },
    /// Creates an external table.
    CreateExternalTable {
        /// The table schema
        schema: Box<Schema>,
        /// The table name
        name: String,
        /// The physical location
        location: String,
        /// The file type of physical file
        file_type: FileType,
        /// Whether the CSV file contains a header
        has_header: bool,
    },
    /// Produces a relation with string representations of
    /// various parts of the plan
    Explain {
        /// Should extra (detailed, intermediate plans) be included?
        verbose: bool,
        /// The logical plan that is being EXPLAIN'd
        plan: Box<LogicalPlan>,
        /// Represent the various stages plans have gone through
        stringified_plans: Vec<StringifiedPlan>,
        /// The output schema of the explain (2 columns of text)
        schema: Box<Schema>,
    },
}

impl LogicalPlan {
    /// Get a reference to the logical plan's schema
    pub fn schema(&self) -> &Box<Schema> {
        match self {
            LogicalPlan::EmptyRelation { schema } => &schema,
            LogicalPlan::InMemoryScan {
                projected_schema, ..
            } => &projected_schema,
            LogicalPlan::CsvScan {
                projected_schema, ..
            } => &projected_schema,
            LogicalPlan::ParquetScan {
                projected_schema, ..
            } => &projected_schema,
            LogicalPlan::TableScan {
                projected_schema, ..
            } => &projected_schema,
            LogicalPlan::Projection { schema, .. } => &schema,
            LogicalPlan::Filter { input, .. } => input.schema(),
            LogicalPlan::Aggregate { schema, .. } => &schema,
            LogicalPlan::Sort { input, .. } => input.schema(),
            LogicalPlan::Limit { input, .. } => input.schema(),
            LogicalPlan::CreateExternalTable { schema, .. } => &schema,
            LogicalPlan::Explain { schema, .. } => &schema,
        }
    }

    /// Returns the (fixed) output schema for explain plans
    pub fn explain_schema() -> Box<Schema> {
        Box::new(Schema::new(vec![
            Field::new("plan_type", DataType::Utf8, false),
            Field::new("plan", DataType::Utf8, false),
        ]))
    }
}

impl LogicalPlan {
    fn fmt_with_indent(&self, f: &mut fmt::Formatter, indent: usize) -> fmt::Result {
        if indent > 0 {
            writeln!(f)?;
            for _ in 0..indent {
                write!(f, "  ")?;
            }
        }
        match *self {
            LogicalPlan::EmptyRelation { .. } => write!(f, "EmptyRelation"),
            LogicalPlan::TableScan {
                ref table_name,
                ref projection,
                ..
            } => write!(f, "TableScan: {} projection={:?}", table_name, projection),
            LogicalPlan::InMemoryScan { ref projection, .. } => {
                write!(f, "InMemoryScan: projection={:?}", projection)
            }
            LogicalPlan::CsvScan {
                ref path,
                ref projection,
                ..
            } => write!(f, "CsvScan: {} projection={:?}", path, projection),
            LogicalPlan::ParquetScan {
                ref path,
                ref projection,
                ..
            } => write!(f, "ParquetScan: {} projection={:?}", path, projection),
            LogicalPlan::Projection {
                ref expr,
                ref input,
                ..
            } => {
                write!(f, "Projection: ")?;
                for i in 0..expr.len() {
                    if i > 0 {
                        write!(f, ", ")?;
                    }
                    write!(f, "{:?}", expr[i])?;
                }
                input.fmt_with_indent(f, indent + 1)
            }
            LogicalPlan::Filter {
                predicate: ref expr,
                ref input,
                ..
            } => {
                write!(f, "Filter: {:?}", expr)?;
                input.fmt_with_indent(f, indent + 1)
            }
            LogicalPlan::Aggregate {
                ref input,
                ref group_expr,
                ref aggr_expr,
                ..
            } => {
                write!(
                    f,
                    "Aggregate: groupBy=[{:?}], aggr=[{:?}]",
                    group_expr, aggr_expr
                )?;
                input.fmt_with_indent(f, indent + 1)
            }
            LogicalPlan::Sort {
                ref input,
                ref expr,
                ..
            } => {
                write!(f, "Sort: ")?;
                for i in 0..expr.len() {
                    if i > 0 {
                        write!(f, ", ")?;
                    }
                    write!(f, "{:?}", expr[i])?;
                }
                input.fmt_with_indent(f, indent + 1)
            }
            LogicalPlan::Limit {
                ref input, ref n, ..
            } => {
                write!(f, "Limit: {}", n)?;
                input.fmt_with_indent(f, indent + 1)
            }
            LogicalPlan::CreateExternalTable { ref name, .. } => {
                write!(f, "CreateExternalTable: {:?}", name)
            }
            LogicalPlan::Explain { ref plan, .. } => {
                write!(f, "Explain")?;
                plan.fmt_with_indent(f, indent + 1)
            }
        }
    }
}

impl fmt::Debug for LogicalPlan {
    fn fmt(&self, f: &mut fmt::Formatter) -> fmt::Result {
        self.fmt_with_indent(f, 0)
    }
}

/// Verify a given type cast can be performed
pub fn can_coerce_from(type_into: &DataType, type_from: &DataType) -> bool {
    use self::DataType::*;
    match type_into {
        Int8 => match type_from {
            Int8 => true,
            _ => false,
        },
        Int16 => match type_from {
            Int8 | Int16 | UInt8 => true,
            _ => false,
        },
        Int32 => match type_from {
            Int8 | Int16 | Int32 | UInt8 | UInt16 => true,
            _ => false,
        },
        Int64 => match type_from {
            Int8 | Int16 | Int32 | Int64 | UInt8 | UInt16 | UInt32 => true,
            _ => false,
        },
        UInt8 => match type_from {
            UInt8 => true,
            _ => false,
        },
        UInt16 => match type_from {
            UInt8 | UInt16 => true,
            _ => false,
        },
        UInt32 => match type_from {
            UInt8 | UInt16 | UInt32 => true,
            _ => false,
        },
        UInt64 => match type_from {
            UInt8 | UInt16 | UInt32 | UInt64 => true,
            _ => false,
        },
        Float32 => match type_from {
            Int8 | Int16 | Int32 | Int64 => true,
            UInt8 | UInt16 | UInt32 | UInt64 => true,
            Float32 => true,
            _ => false,
        },
        Float64 => match type_from {
            Int8 | Int16 | Int32 | Int64 => true,
            UInt8 | UInt16 | UInt32 | UInt64 => true,
            Float32 | Float64 => true,
            _ => false,
        },
        Utf8 => true,
        _ => false,
    }
}

/// Builder for logical plans
pub struct LogicalPlanBuilder {
    plan: LogicalPlan,
}

impl LogicalPlanBuilder {
    /// Create a builder from an existing plan
    pub fn from(plan: &LogicalPlan) -> Self {
        Self { plan: plan.clone() }
    }

    /// Create an empty relation
    pub fn empty() -> Self {
        Self::from(&LogicalPlan::EmptyRelation {
            schema: Box::new(Schema::empty()),
        })
    }

    /// Scan a CSV data source
    pub fn scan_csv(
        path: &str,
        options: CsvReadOptions,
        projection: Option<Vec<usize>>,
    ) -> Result<Self> {
        let has_header = options.has_header;
        let delimiter = options.delimiter;
        let schema: Schema = match options.schema {
            Some(s) => s.to_owned(),
            None => CsvFile::try_new(path, options)?
                .schema()
                .as_ref()
                .to_owned(),
        };

        let projected_schema = Box::new(
            projection
                .clone()
                .map(|p| {
                    Schema::new(p.iter().map(|i| schema.field(*i).clone()).collect())
                })
                .or(Some(schema.clone()))
                .unwrap(),
        );

        Ok(Self::from(&LogicalPlan::CsvScan {
            path: path.to_owned(),
            schema: Box::new(schema),
            has_header: has_header,
            delimiter: Some(delimiter),
            projection,
            projected_schema,
        }))
    }

    /// Scan a Parquet data source
    pub fn scan_parquet(path: &str, projection: Option<Vec<usize>>) -> Result<Self> {
        let p = ParquetTable::try_new(path)?;
        let schema = p.schema().as_ref().to_owned();
        let projected_schema = projection
            .clone()
            .map(|p| Schema::new(p.iter().map(|i| schema.field(*i).clone()).collect()));
        Ok(Self::from(&LogicalPlan::ParquetScan {
            path: path.to_owned(),
            schema: Box::new(schema.clone()),
            projection,
            projected_schema: Box::new(
                projected_schema.or(Some(schema.clone())).unwrap(),
            ),
        }))
    }

    /// Scan a data source
    pub fn scan(
        schema_name: &str,
        table_name: &str,
        table_schema: &Schema,
        projection: Option<Vec<usize>>,
    ) -> Result<Self> {
        let projected_schema = projection.clone().map(|p| {
            Schema::new(p.iter().map(|i| table_schema.field(*i).clone()).collect())
        });
        Ok(Self::from(&LogicalPlan::TableScan {
            schema_name: schema_name.to_owned(),
            table_name: table_name.to_owned(),
            table_schema: Box::new(table_schema.clone()),
            projected_schema: Box::new(
                projected_schema.or(Some(table_schema.clone())).unwrap(),
            ),
            projection,
        }))
    }

    /// Apply a projection
    pub fn project(&self, expr: Vec<Expr>) -> Result<Self> {
        let input_schema = self.plan.schema();
        let projected_expr = if expr.contains(&Expr::Wildcard) {
            let mut expr_vec = vec![];
            (0..expr.len()).for_each(|i| match &expr[i] {
                Expr::Wildcard => {
                    (0..input_schema.fields().len())
                        .for_each(|i| expr_vec.push(col(input_schema.field(i).name())));
                }
                _ => expr_vec.push(expr[i].clone()),
            });
            expr_vec
        } else {
            expr.clone()
        };

        let schema =
            Schema::new(exprlist_to_fields(&projected_expr, input_schema.as_ref())?);

        Ok(Self::from(&LogicalPlan::Projection {
            expr: projected_expr,
            input: Box::new(self.plan.clone()),
            schema: Box::new(schema),
        }))
    }

    /// Apply a filter
    pub fn filter(&self, expr: Expr) -> Result<Self> {
        Ok(Self::from(&LogicalPlan::Filter {
            predicate: expr,
            input: Box::new(self.plan.clone()),
        }))
    }

    /// Apply a limit
    pub fn limit(&self, n: usize) -> Result<Self> {
        Ok(Self::from(&LogicalPlan::Limit {
            n,
            input: Box::new(self.plan.clone()),
        }))
    }

    /// Apply a sort
    pub fn sort(&self, expr: Vec<Expr>) -> Result<Self> {
        Ok(Self::from(&LogicalPlan::Sort {
            expr,
            input: Box::new(self.plan.clone()),
        }))
    }

    /// Apply an aggregate
    pub fn aggregate(&self, group_expr: Vec<Expr>, aggr_expr: Vec<Expr>) -> Result<Self> {
        let mut all_expr: Vec<Expr> = group_expr.clone();
        aggr_expr.iter().for_each(|x| all_expr.push(x.clone()));

        let aggr_schema = Schema::new(exprlist_to_fields(&all_expr, self.plan.schema())?);

        Ok(Self::from(&LogicalPlan::Aggregate {
            input: Box::new(self.plan.clone()),
            group_expr,
            aggr_expr,
            schema: Box::new(aggr_schema),
        }))
    }

    /// Create an expression to represent the explanation of the plan
    pub fn explain(&self, verbose: bool) -> Result<Self> {
        let stringified_plans = vec![StringifiedPlan::new(
            PlanType::LogicalPlan,
            format!("{:#?}", self.plan.clone()),
        )];

        let schema = LogicalPlan::explain_schema();

        Ok(Self::from(&LogicalPlan::Explain {
            verbose,
            plan: Box::new(self.plan.clone()),
            stringified_plans,
            schema,
        }))
    }

    /// Build the plan
    pub fn build(&self) -> Result<LogicalPlan> {
        Ok(self.plan.clone())
    }
}

/// Represents which type of plan
#[derive(Debug, Clone, PartialEq)]
pub enum PlanType {
    /// The initial LogicalPlan provided to DataFusion
    LogicalPlan,
    /// The LogicalPlan which results from applying an optimizer pass
    OptimizedLogicalPlan {
        /// The name of the optimizer which produced this plan
        optimizer_name: String,
    },
    /// The physical plan, prepared for execution
    PhysicalPlan,
}

impl From<&PlanType> for String {
    fn from(t: &PlanType) -> Self {
        match t {
            PlanType::LogicalPlan => "logical_plan".into(),
            PlanType::OptimizedLogicalPlan { optimizer_name } => {
                format!("logical_plan after {}", optimizer_name)
            }
            PlanType::PhysicalPlan => "physical_plan".into(),
        }
    }
}

/// Represents some sort of execution plan, in String form
#[derive(Debug, Clone, PartialEq)]
pub struct StringifiedPlan {
    /// An identifier of what type of plan this string represents
    pub plan_type: PlanType,
    /// The string representation of the plan
    pub plan: Arc<String>,
}

impl StringifiedPlan {
    /// Create a new Stringified plan of `plan_type` with string
    /// representation `plan`
    pub fn new(plan_type: PlanType, plan: impl Into<String>) -> Self {
        StringifiedPlan {
            plan_type,
            plan: Arc::new(plan.into()),
        }
    }

    /// returns true if this plan should be displayed. Generally
    /// `verbose_mode = true` will display all available plans
    pub fn should_display(&self, verbose_mode: bool) -> bool {
        self.plan_type == PlanType::LogicalPlan || verbose_mode
    }
}

#[cfg(test)]
mod tests {
    use super::*;

    #[test]
    fn plan_builder_simple() -> Result<()> {
        let plan = LogicalPlanBuilder::scan(
            "default",
            "employee.csv",
            &employee_schema(),
            Some(vec![0, 3]),
        )?
        .filter(col("state").eq(lit("CO")))?
        .project(vec![col("id")])?
        .build()?;

        let expected = "Projection: #id\
        \n  Filter: #state Eq Utf8(\"CO\")\
        \n    TableScan: employee.csv projection=Some([0, 3])";

        assert_eq!(expected, format!("{:?}", plan));

        Ok(())
    }

    #[test]
    fn plan_builder_csv() -> Result<()> {
        let plan = LogicalPlanBuilder::scan_csv(
            "employee.csv",
            CsvReadOptions::new().schema(&employee_schema()),
            Some(vec![0, 3]),
        )?
        .filter(col("state").eq(lit("CO")))?
        .project(vec![col("id")])?
        .build()?;

        let expected = "Projection: #id\
        \n  Filter: #state Eq Utf8(\"CO\")\
        \n    CsvScan: employee.csv projection=Some([0, 3])";

        assert_eq!(expected, format!("{:?}", plan));

        Ok(())
    }

    #[test]
    fn plan_builder_aggregate() -> Result<()> {
        let plan = LogicalPlanBuilder::scan(
            "default",
            "employee.csv",
            &employee_schema(),
            Some(vec![3, 4]),
        )?
        .aggregate(
            vec![col("state")],
            vec![aggregate_expr("SUM", col("salary")).alias("total_salary")],
        )?
        .project(vec![col("state"), col("total_salary")])?
        .build()?;

        let expected = "Projection: #state, #total_salary\
        \n  Aggregate: groupBy=[[#state]], aggr=[[SUM(#salary) AS total_salary]]\
        \n    TableScan: employee.csv projection=Some([3, 4])";

        assert_eq!(expected, format!("{:?}", plan));

        Ok(())
    }

    #[test]
    #[test]
    fn plan_builder_sort() -> Result<()> {
        let plan = LogicalPlanBuilder::scan(
            "default",
            "employee.csv",
            &employee_schema(),
            Some(vec![3, 4]),
        )?
        .sort(vec![
            Expr::Sort {
                expr: Box::new(col("state")),
                asc: true,
                nulls_first: true,
            },
            Expr::Sort {
                expr: Box::new(col("total_salary")),
                asc: false,
                nulls_first: false,
            },
        ])?
        .build()?;

        let expected = "Sort: #state ASC NULLS FIRST, #total_salary DESC NULLS LAST\
        \n  TableScan: employee.csv projection=Some([3, 4])";

        assert_eq!(expected, format!("{:?}", plan));

        Ok(())
    }

    fn employee_schema() -> Schema {
        Schema::new(vec![
            Field::new("id", DataType::Int32, false),
            Field::new("first_name", DataType::Utf8, false),
            Field::new("last_name", DataType::Utf8, false),
            Field::new("state", DataType::Utf8, false),
            Field::new("salary", DataType::Int32, false),
        ])
    }

    #[test]
    fn stringified_plan() -> Result<()> {
        let stringified_plan =
            StringifiedPlan::new(PlanType::LogicalPlan, "...the plan...");
        assert!(stringified_plan.should_display(true));
        assert!(stringified_plan.should_display(false)); // display in non verbose mode too

        let stringified_plan =
            StringifiedPlan::new(PlanType::PhysicalPlan, "...the plan...");
        assert!(stringified_plan.should_display(true));
        assert!(!stringified_plan.should_display(false));

        let stringified_plan = StringifiedPlan::new(
            PlanType::OptimizedLogicalPlan {
                optimizer_name: "random opt pass".into(),
            },
            "...the plan...",
        );
        assert!(stringified_plan.should_display(true));
        assert!(!stringified_plan.should_display(false));

        Ok(())
    }
}<|MERGE_RESOLUTION|>--- conflicted
+++ resolved
@@ -212,45 +212,6 @@
     }
 }
 
-<<<<<<< HEAD
-/// Returns the datatype of the expression given the input schema
-// note: the physical plan derived from an expression must match the datatype on this function.
-pub fn expr_to_field(e: &Expr, input_schema: &Schema) -> Result<Field> {
-    let data_type = match e {
-        Expr::Alias(expr, ..) => expr.get_type(input_schema),
-        Expr::Column(name) => Ok(input_schema.field_with_name(name)?.data_type().clone()),
-        Expr::ScalarVariable(variable_names) => {Ok(DataType::Utf8)},
-        Expr::Literal(ref lit) => lit.get_datatype(),
-        Expr::ScalarFunction {
-            ref return_type, ..
-        } => Ok(return_type.clone()),
-        Expr::AggregateFunction {
-            ref return_type, ..
-        } => Ok(return_type.clone()),
-        Expr::Cast { ref data_type, .. } => Ok(data_type.clone()),
-        Expr::BinaryExpr {
-            ref left,
-            ref right,
-            ..
-        } => {
-            let left_type = left.get_type(input_schema)?;
-            let right_type = right.get_type(input_schema)?;
-            Ok(utils::get_supertype(&left_type, &right_type).unwrap())
-        }
-        _ => Err(ExecutionError::NotImplemented(format!(
-            "Cannot determine schema type for expression {:?}",
-            e
-        ))),
-    };
-
-    match data_type {
-        Ok(d) => Ok(Field::new(&e.name(input_schema)?, d, true)),
-        Err(e) => Err(e),
-    }
-}
-
-=======
->>>>>>> 79550ef7
 /// Create field meta-data from an expression, for use in a result set schema
 pub fn exprlist_to_fields(expr: &[Expr], input_schema: &Schema) -> Result<Vec<Field>> {
     expr.iter().map(|e| e.to_field(input_schema)).collect()
@@ -706,11 +667,7 @@
         match self {
             Expr::Alias(expr, alias) => write!(f, "{:?} AS {}", expr, alias),
             Expr::Column(name) => write!(f, "#{}", name),
-<<<<<<< HEAD
-            Expr::ScalarVariable(variable_names) => write!(f, "#{}", variable_names.join(".")),
-=======
             Expr::ScalarVariable(var_names) => write!(f, "{}", var_names.join(".")),
->>>>>>> 79550ef7
             Expr::Literal(v) => write!(f, "{:?}", v),
             Expr::Cast { expr, data_type } => {
                 write!(f, "CAST({:?} AS {:?})", expr, data_type)
