// Licensed to the Apache Software Foundation (ASF) under one
// or more contributor license agreements.  See the NOTICE file
// distributed with this work for additional information
// regarding copyright ownership.  The ASF licenses this file
// to you under the Apache License, Version 2.0 (the
// "License"); you may not use this file except in compliance
// with the License.  You may obtain a copy of the License at
//
//   http://www.apache.org/licenses/LICENSE-2.0
//
// Unless required by applicable law or agreed to in writing,
// software distributed under the License is distributed on an
// "AS IS" BASIS, WITHOUT WARRANTIES OR CONDITIONS OF ANY
// KIND, either express or implied.  See the License for the
// specific language governing permissions and limitations
// under the License.

//! ExecutionContext contains methods for registering data sources and executing queries

use std::collections::{HashMap, HashSet};
use std::fs;
use std::path::Path;
use std::string::String;
use std::{
    sync::Arc,
    thread::{self, JoinHandle},
};

use arrow::csv;
use arrow::datatypes::*;
use arrow::record_batch::RecordBatch;

use crate::dataframe::DataFrame;
use crate::datasource::csv::CsvFile;
use crate::datasource::parquet::ParquetTable;
use crate::datasource::TableProvider;
use crate::error::{ExecutionError, Result};
use crate::execution::dataframe_impl::DataFrameImpl;
use crate::logical_plan::{FunctionRegistry, LogicalPlan, LogicalPlanBuilder};
use crate::optimizer::filter_push_down::FilterPushDown;
use crate::optimizer::optimizer::OptimizerRule;
use crate::optimizer::projection_push_down::ProjectionPushDown;
use crate::physical_plan::common;
use crate::physical_plan::csv::CsvReadOptions;
use crate::physical_plan::merge::MergeExec;
use crate::physical_plan::planner::DefaultPhysicalPlanner;
use crate::physical_plan::udf::ScalarUDF;
use crate::physical_plan::ExecutionPlan;
use crate::physical_plan::PhysicalPlanner;
use crate::sql::{
    parser::{DFParser, FileType},
    planner::{SchemaProvider, SqlToRel},
};
use crate::variable::{VarProvider, VarType};

/// ExecutionContext is the main interface for executing queries with DataFusion. The context
/// provides the following functionality:
///
/// * Create DataFrame from a CSV or Parquet data source.
/// * Register a CSV or Parquet data source as a table that can be referenced from a SQL query.
/// * Register a custom data source that can be referenced from a SQL query.
/// * Execution a SQL query
///
/// The following example demonstrates how to use the context to execute a query against a CSV
/// data source using the DataFrame API:
///
/// ```
/// use datafusion::prelude::*;
/// # use datafusion::error::Result;
/// # fn main() -> Result<()> {
/// let mut ctx = ExecutionContext::new();
/// let df = ctx.read_csv("tests/example.csv", CsvReadOptions::new())?;
/// let df = df.filter(col("a").lt_eq(col("b")))?
///            .aggregate(vec![col("a")], vec![min(col("b"))])?
///            .limit(100)?;
/// let results = df.collect();
/// # Ok(())
/// # }
/// ```
///
/// The following example demonstrates how to execute the same query using SQL:
///
/// ```
/// use datafusion::prelude::*;
///
/// # use datafusion::error::Result;
/// # fn main() -> Result<()> {
/// let mut ctx = ExecutionContext::new();
/// ctx.register_csv("example", "tests/example.csv", CsvReadOptions::new())?;
/// let results = ctx.sql("SELECT a, MIN(b) FROM example GROUP BY a LIMIT 100")?;
/// # Ok(())
/// # }
/// ```
pub struct ExecutionContext {
    /// Internal state for the context
    pub state: ExecutionContextState,
}

impl ExecutionContext {
    /// Create a new execution context using a default configuration.
    pub fn new() -> Self {
        Self::with_config(ExecutionConfig::new())
    }

    /// Create a new execution context using the provided configuration
    pub fn with_config(config: ExecutionConfig) -> Self {
        let ctx = Self {
            state: ExecutionContextState {
                datasources: HashMap::new(),
                scalar_functions: HashMap::new(),
                var_provider: HashMap::new(),
                config,
            },
        };
        ctx
    }

    /// Create a context from existing context state
    pub(crate) fn from(state: ExecutionContextState) -> Self {
        Self { state }
    }

    /// Get the configuration of this execution context
    pub fn config(&self) -> &ExecutionConfig {
        &self.state.config
    }

    /// Execute a SQL query and produce a Relation (a schema-aware iterator over a series
    /// of RecordBatch instances)
    pub fn sql(&mut self, sql: &str) -> Result<Arc<dyn DataFrame>> {
        let plan = self.create_logical_plan(sql)?;
        match plan {
            LogicalPlan::CreateExternalTable {
                ref schema,
                ref name,
                ref location,
                ref file_type,
                ref has_header,
            } => match file_type {
                FileType::CSV => {
                    self.register_csv(
                        name,
                        location,
                        CsvReadOptions::new()
                            .schema(&schema)
                            .has_header(*has_header),
                    )?;
                    let plan = LogicalPlanBuilder::empty().build()?;
                    Ok(Arc::new(DataFrameImpl::new(self.state.clone(), &plan)))
                }
                FileType::Parquet => {
                    self.register_parquet(name, location)?;
                    let plan = LogicalPlanBuilder::empty().build()?;
                    Ok(Arc::new(DataFrameImpl::new(self.state.clone(), &plan)))
                }
                _ => Err(ExecutionError::ExecutionError(format!(
                    "Unsupported file type {:?}.",
                    file_type
                ))),
            },

            plan => Ok(Arc::new(DataFrameImpl::new(self.state.clone(), &plan))),
        }
    }

    /// Creates a logical plan. This function is intended for internal use and should not be
    /// called directly.
    pub fn create_logical_plan(&mut self, sql: &str) -> Result<LogicalPlan> {
        let statements = DFParser::parse_sql(sql)?;

        if statements.len() != 1 {
            return Err(ExecutionError::NotImplemented(format!(
                "The context currently only supports a single SQL statement",
            )));
        }

        // create a query planner
        let query_planner = SqlToRel::new(&self.state);
        Ok(query_planner.statement_to_plan(&statements[0])?)
    }

    /// Register variable
    pub fn register_variable(
        &mut self,
        variable_type: VarType,
        provider: Arc<dyn VarProvider + Send + Sync>,
    ) {
        self.state.var_provider.insert(variable_type, provider);
    }

    /// Register a scalar UDF
    pub fn register_udf(&mut self, f: ScalarUDF) {
        self.state
            .scalar_functions
            .insert(f.name.clone(), Arc::new(f));
    }

    /// Creates a DataFrame for reading a CSV data source.
    pub fn read_csv(
        &mut self,
        filename: &str,
        options: CsvReadOptions,
    ) -> Result<Arc<dyn DataFrame>> {
        let csv = CsvFile::try_new(filename, options)?;

        let table_scan = LogicalPlan::CsvScan {
            path: filename.to_string(),
            schema: csv.schema().clone(),
            has_header: options.has_header,
            delimiter: Some(options.delimiter),
            projection: None,
            projected_schema: csv.schema().clone(),
        };

        Ok(Arc::new(DataFrameImpl::new(
            self.state.clone(),
            &LogicalPlanBuilder::from(&table_scan).build()?,
        )))
    }

    /// Creates a DataFrame for reading a Parquet data source.
    pub fn read_parquet(&mut self, filename: &str) -> Result<Arc<dyn DataFrame>> {
        let parquet = ParquetTable::try_new(filename)?;

        let table_scan = LogicalPlan::ParquetScan {
            path: filename.to_string(),
            schema: parquet.schema().clone(),
            projection: None,
            projected_schema: parquet.schema().clone(),
        };

        Ok(Arc::new(DataFrameImpl::new(
            self.state.clone(),
            &LogicalPlanBuilder::from(&table_scan).build()?,
        )))
    }

    /// Register a CSV data source so that it can be referenced from SQL statements
    /// executed against this context.
    pub fn register_csv(
        &mut self,
        name: &str,
        filename: &str,
        options: CsvReadOptions,
    ) -> Result<()> {
        self.register_table(name, Box::new(CsvFile::try_new(filename, options)?));
        Ok(())
    }

    /// Register a Parquet data source so that it can be referenced from SQL statements
    /// executed against this context.
    pub fn register_parquet(&mut self, name: &str, filename: &str) -> Result<()> {
        let table = ParquetTable::try_new(&filename)?;
        self.register_table(name, Box::new(table));
        Ok(())
    }

    /// Register a table using a custom TableProvider so that it can be referenced from SQL
    /// statements executed against this context.
    pub fn register_table(
        &mut self,
        name: &str,
        provider: Box<dyn TableProvider + Send + Sync>,
    ) {
        self.state
            .datasources
            .insert(name.to_string(), provider.into());
    }

    /// Retrieves a DataFrame representing a table previously registered by calling the
    /// register_table function. An Err result will be returned if no table has been
    /// registered with the provided name.
    pub fn table(&mut self, table_name: &str) -> Result<Arc<dyn DataFrame>> {
        match self.state.datasources.get(table_name) {
            Some(provider) => {
                let schema = provider.schema().clone();
                let table_scan = LogicalPlan::TableScan {
                    schema_name: "".to_string(),
                    table_name: table_name.to_string(),
                    table_schema: schema.clone(),
                    projected_schema: schema,
                    projection: None,
                };
                Ok(Arc::new(DataFrameImpl::new(
                    self.state.clone(),
                    &LogicalPlanBuilder::from(&table_scan).build()?,
                )))
            }
            _ => Err(ExecutionError::General(format!(
                "No table named '{}'",
                table_name
            ))),
        }
    }

    /// The set of available tables. Use `table` to get a specific table.
    pub fn tables(&self) -> HashSet<String> {
        self.state.datasources.keys().cloned().collect()
    }

    /// Optimize the logical plan by applying optimizer rules
    pub fn optimize(&self, plan: &LogicalPlan) -> Result<LogicalPlan> {
        // Apply standard rewrites and optimizations
        let mut plan = ProjectionPushDown::new().optimize(&plan)?;
        plan = FilterPushDown::new().optimize(&plan)?;

        self.state.config.query_planner.rewrite_logical_plan(plan)
    }

    /// Create a physical plan from a logical plan
    pub fn create_physical_plan(
        &self,
        logical_plan: &LogicalPlan,
    ) -> Result<Arc<dyn ExecutionPlan>> {
        self.state
            .config
            .query_planner
            .create_physical_plan(logical_plan, &self.state)
    }

    /// Execute a physical plan and collect the results in memory
    pub fn collect(&self, plan: Arc<dyn ExecutionPlan>) -> Result<Vec<RecordBatch>> {
        match plan.output_partitioning().partition_count() {
            0 => Ok(vec![]),
            1 => {
                let it = plan.execute(0)?;
                common::collect(it)
            }
            _ => {
                // merge into a single partition
                let plan = MergeExec::new(plan.clone(), self.state.config.concurrency);
                // MergeExec must produce a single partition
                assert_eq!(1, plan.output_partitioning().partition_count());
                common::collect(plan.execute(0)?)
            }
        }
    }

    /// Execute a query and write the results to a partitioned CSV file
    pub fn write_csv(&self, plan: Arc<dyn ExecutionPlan>, path: &str) -> Result<()> {
        // create directory to contain the CSV files (one per partition)
        let path = path.to_string();
        fs::create_dir(&path)?;

        let threads: Vec<JoinHandle<Result<()>>> =
            (0..plan.output_partitioning().partition_count())
                .enumerate()
                .map(|(i, p)| {
                    let p = p.clone();
                    let path = path.clone();
                    let plan = plan.clone();
                    thread::spawn(move || {
                        let filename = format!("part-{}.csv", i);
                        let path = Path::new(&path).join(&filename);
                        let file = fs::File::create(path)?;
                        let mut writer = csv::Writer::new(file);
                        let reader = plan.execute(p)?;
                        let mut reader = reader.lock().unwrap();
                        loop {
                            match reader.next_batch() {
                                Ok(Some(batch)) => {
                                    writer.write(&batch)?;
                                }
                                Ok(None) => break,
                                Err(e) => return Err(ExecutionError::from(e)),
                            }
                        }
                        Ok(())
                    })
                })
                .collect();

        // combine the results from each thread
        for thread in threads {
            let join = thread.join().expect("Failed to join thread");
            join?;
        }

        Ok(())
    }

    /// get the registry, that allows to construct logical expressions of UDFs
    pub fn registry(&self) -> &dyn FunctionRegistry {
        &self.state
    }
}

/// A planner used to add extensions to DataFusion logical and phusical plans.
pub trait QueryPlanner {
    /// Given a `LogicalPlan`, create a new, modified `LogicalPlan`
    /// plan. This method is run after built in `OptimizerRule`s. By
    /// default returns the `plan` unmodified.
    fn rewrite_logical_plan(&self, plan: LogicalPlan) -> Result<LogicalPlan> {
        Ok(plan)
    }

    /// Given a `LogicalPlan`, create an `ExecutionPlan` suitable for execution
    fn create_physical_plan(
        &self,
        logical_plan: &LogicalPlan,
        ctx_state: &ExecutionContextState,
    ) -> Result<Arc<dyn ExecutionPlan>>;
}

/// The query planner used if no user defined planner is provided
struct DefaultQueryPlanner {}

impl QueryPlanner for DefaultQueryPlanner {
    /// Given a `LogicalPlan`, create an `ExecutionPlan` suitable for execution
    fn create_physical_plan(
        &self,
        logical_plan: &LogicalPlan,
        ctx_state: &ExecutionContextState,
    ) -> Result<Arc<dyn ExecutionPlan>> {
        let planner = DefaultPhysicalPlanner::default();
        planner.create_physical_plan(logical_plan, ctx_state)
    }
}

/// Configuration options for execution context
#[derive(Clone)]
pub struct ExecutionConfig {
    /// Number of concurrent threads for query execution.
    pub concurrency: usize,
    /// Default batch size when reading data sources
    pub batch_size: usize,
    /// Responsible for planning `LogicalPlan`s, and `ExecutionPlan`
    query_planner: Arc<dyn QueryPlanner + Send + Sync>,
}

impl ExecutionConfig {
    /// Create an execution config with default setting
    pub fn new() -> Self {
        Self {
            concurrency: num_cpus::get(),
            batch_size: 4096,
            query_planner: Arc::new(DefaultQueryPlanner {}),
        }
    }

    /// Customize max_concurrency
    pub fn with_concurrency(mut self, n: usize) -> Self {
        // concurrency must be greater than zero
        assert!(n > 0);
        self.concurrency = n;
        self
    }

    /// Customize batch size
    pub fn with_batch_size(mut self, n: usize) -> Self {
        // batch size must be greater than zero
        assert!(n > 0);
        self.batch_size = n;
        self
    }

    /// Replace the default query planner
    pub fn with_query_planner(
        mut self,
        query_planner: Arc<dyn QueryPlanner + Send + Sync>,
    ) -> Self {
        self.query_planner = query_planner;
        self
    }
}

/// Execution context for registering data sources and executing queries
#[derive(Clone)]
pub struct ExecutionContextState {
    /// Data sources that are registered with the context
    pub datasources: HashMap<String, Arc<dyn TableProvider + Send + Sync>>,
    /// Scalar functions that are registered with the context
    pub scalar_functions: HashMap<String, Arc<ScalarUDF>>,
    /// Variable provider that are registered with the context
    pub var_provider: HashMap<VarType, Arc<dyn VarProvider + Send + Sync>>,
    /// Context configuration
    pub config: ExecutionConfig,
}

impl SchemaProvider for ExecutionContextState {
    fn get_table_meta(&self, name: &str) -> Option<SchemaRef> {
        self.datasources.get(name).map(|ds| ds.schema().clone())
    }

    fn get_function_meta(&self, name: &str) -> Option<Arc<ScalarUDF>> {
        self.scalar_functions
            .get(name)
            .and_then(|func| Some(func.clone()))
    }
}

impl FunctionRegistry for ExecutionContextState {
    fn udfs(&self) -> HashSet<String> {
        self.scalar_functions.keys().cloned().collect()
    }

    fn udf(&self, name: &str) -> Result<&ScalarUDF> {
        let result = self.scalar_functions.get(name);
        if result.is_none() {
            Err(ExecutionError::General(
                format!("There is no UDF named \"{}\" in the registry", name).to_string(),
            ))
        } else {
            Ok(result.unwrap())
        }
    }
}

#[cfg(test)]
mod tests {

    use super::*;
    use crate::datasource::MemTable;
    use crate::logical_plan::{col, create_udf, sum};
    use crate::physical_plan::functions::ScalarFunctionImplementation;
    use crate::test;
    use crate::variable::VarType;
<<<<<<< HEAD
    use arrow::array::{ArrayRef, Int32Array, StringArray};
=======
    use arrow::array::{
        ArrayRef, Float64Array, Int32Array, PrimitiveArrayOps, StringArray,
        StringArrayOps,
    };
>>>>>>> 9dd18a14
    use arrow::compute::add;
    use std::fs::File;
    use std::{io::prelude::*, sync::Mutex};
    use tempfile::TempDir;
    use test::*;

    #[test]
    fn parallel_projection() -> Result<()> {
        let partition_count = 4;
        let results = execute("SELECT c1, c2 FROM test", partition_count)?;

        // there should be one batch per partition
        assert_eq!(results.len(), partition_count);

        // each batch should contain 2 columns and 10 rows with correct field names
        for batch in &results {
            assert_eq!(batch.num_columns(), 2);
            assert_eq!(batch.num_rows(), 10);

            assert_eq!(field_names(batch), vec!["c1", "c2"]);
        }

        Ok(())
    }

    #[test]
    fn create_variable_expr() -> Result<()> {
<<<<<<< HEAD
        let tmp_dir = TempDir::new("variable_expr")?;
=======
        let tmp_dir = TempDir::new()?;
>>>>>>> 9dd18a14
        let partition_count = 4;
        let mut ctx = create_ctx(&tmp_dir, partition_count)?;

        let variable_provider = test::variable::SystemVar::new();
        ctx.register_variable(VarType::System, Arc::new(variable_provider));
        let variable_provider = test::variable::UserDefinedVar::new();
        ctx.register_variable(VarType::UserDefined, Arc::new(variable_provider));

        let provider = test::create_table_dual();
        ctx.register_table("dual", provider);

        let results = collect(&mut ctx, "SELECT @@version, @name FROM dual")?;

        let batch = &results[0];
        assert_eq!(2, batch.num_columns());
        assert_eq!(1, batch.num_rows());
        assert_eq!(field_names(batch), vec!["@@version", "@name"]);

        let version = batch
            .column(0)
            .as_any()
            .downcast_ref::<StringArray>()
            .expect("failed to cast version");
        assert_eq!(version.value(0), "system-var-@@version");

        let name = batch
            .column(1)
            .as_any()
            .downcast_ref::<StringArray>()
            .expect("failed to cast name");
        assert_eq!(name.value(0), "user-defined-var-@name");

        Ok(())
    }

    #[test]
    fn parallel_query_with_filter() -> Result<()> {
        let tmp_dir = TempDir::new()?;
        let partition_count = 4;
        let mut ctx = create_ctx(&tmp_dir, partition_count)?;

        let logical_plan =
            ctx.create_logical_plan("SELECT c1, c2 FROM test WHERE c1 > 0 AND c1 < 3")?;
        let logical_plan = ctx.optimize(&logical_plan)?;

        let physical_plan = ctx.create_physical_plan(&logical_plan)?;

        let results = ctx.collect(physical_plan)?;

        // there should be one batch per partition
        assert_eq!(results.len(), partition_count);

        let row_count: usize = results.iter().map(|batch| batch.num_rows()).sum();
        assert_eq!(row_count, 20);

        Ok(())
    }

    #[test]
    fn projection_on_table_scan() -> Result<()> {
        let tmp_dir = TempDir::new()?;
        let partition_count = 4;
        let mut ctx = create_ctx(&tmp_dir, partition_count)?;

        let table = ctx.table("test")?;
        let logical_plan = LogicalPlanBuilder::from(&table.to_logical_plan())
            .project(vec![col("c2")])?
            .build()?;

        let optimized_plan = ctx.optimize(&logical_plan)?;
        match &optimized_plan {
            LogicalPlan::Projection { input, .. } => match &**input {
                LogicalPlan::TableScan {
                    table_schema,
                    projected_schema,
                    ..
                } => {
                    assert_eq!(table_schema.fields().len(), 2);
                    assert_eq!(projected_schema.fields().len(), 1);
                }
                _ => assert!(false, "input to projection should be TableScan"),
            },
            _ => assert!(false, "expect optimized_plan to be projection"),
        }

        let expected = "Projection: #c2\
        \n  TableScan: test projection=Some([1])";
        assert_eq!(format!("{:?}", optimized_plan), expected);

        let physical_plan = ctx.create_physical_plan(&optimized_plan)?;

        assert_eq!(1, physical_plan.schema().fields().len());
        assert_eq!("c2", physical_plan.schema().field(0).name().as_str());

        let batches = ctx.collect(physical_plan)?;
        assert_eq!(4, batches.len());
        assert_eq!(1, batches[0].num_columns());
        assert_eq!(10, batches[0].num_rows());

        Ok(())
    }

    #[test]
    fn preserve_nullability_on_projection() -> Result<()> {
        let tmp_dir = TempDir::new()?;
        let ctx = create_ctx(&tmp_dir, 1)?;

        let schema = ctx.state.datasources.get("test").unwrap().schema();
        assert_eq!(schema.field_with_name("c1")?.is_nullable(), false);

        let plan = LogicalPlanBuilder::scan("default", "test", schema.as_ref(), None)?
            .project(vec![col("c1")])?
            .build()?;

        let plan = ctx.optimize(&plan)?;
        let physical_plan = ctx.create_physical_plan(&Arc::new(plan))?;
        assert_eq!(
            physical_plan.schema().field_with_name("c1")?.is_nullable(),
            false
        );
        Ok(())
    }

    #[test]
    fn projection_on_memory_scan() -> Result<()> {
        let schema = Schema::new(vec![
            Field::new("a", DataType::Int32, false),
            Field::new("b", DataType::Int32, false),
            Field::new("c", DataType::Int32, false),
        ]);
        let schema = SchemaRef::new(schema);
        let plan = LogicalPlanBuilder::from(&LogicalPlan::InMemoryScan {
            data: vec![vec![RecordBatch::try_new(
                schema.clone(),
                vec![
                    Arc::new(Int32Array::from(vec![1, 10, 10, 100])),
                    Arc::new(Int32Array::from(vec![2, 12, 12, 120])),
                    Arc::new(Int32Array::from(vec![3, 12, 12, 120])),
                ],
            )?]],
            schema: schema.clone(),
            projection: None,
            projected_schema: schema.clone(),
        })
        .project(vec![col("b")])?
        .build()?;
        assert_fields_eq(&plan, vec!["b"]);

        let ctx = ExecutionContext::new();
        let optimized_plan = ctx.optimize(&plan)?;
        match &optimized_plan {
            LogicalPlan::Projection { input, .. } => match &**input {
                LogicalPlan::InMemoryScan {
                    schema,
                    projected_schema,
                    ..
                } => {
                    assert_eq!(schema.fields().len(), 3);
                    assert_eq!(projected_schema.fields().len(), 1);
                }
                _ => assert!(false, "input to projection should be InMemoryScan"),
            },
            _ => assert!(false, "expect optimized_plan to be projection"),
        }

        let expected = "Projection: #b\
        \n  InMemoryScan: projection=Some([1])";
        assert_eq!(format!("{:?}", optimized_plan), expected);

        let physical_plan = ctx.create_physical_plan(&optimized_plan)?;

        assert_eq!(1, physical_plan.schema().fields().len());
        assert_eq!("b", physical_plan.schema().field(0).name().as_str());

        let batches = ctx.collect(physical_plan)?;
        assert_eq!(1, batches.len());
        assert_eq!(1, batches[0].num_columns());
        assert_eq!(4, batches[0].num_rows());

        Ok(())
    }

    #[test]
    fn sort() -> Result<()> {
        let results = execute("SELECT c1, c2 FROM test ORDER BY c1 DESC, c2 ASC", 4)?;
        assert_eq!(results.len(), 1);

        let batch = &results[0];
        let expected: Vec<&str> = vec![
            "3,1", "3,2", "3,3", "3,4", "3,5", "3,6", "3,7", "3,8", "3,9", "3,10", "2,1",
            "2,2", "2,3", "2,4", "2,5", "2,6", "2,7", "2,8", "2,9", "2,10", "1,1", "1,2",
            "1,3", "1,4", "1,5", "1,6", "1,7", "1,8", "1,9", "1,10", "0,1", "0,2", "0,3",
            "0,4", "0,5", "0,6", "0,7", "0,8", "0,9", "0,10",
        ];
        assert_eq!(test::format_batch(batch), expected);

        Ok(())
    }

    #[test]
    fn aggregate() -> Result<()> {
        let results = execute("SELECT SUM(c1), SUM(c2) FROM test", 4)?;
        assert_eq!(results.len(), 1);

        let batch = &results[0];

        assert_eq!(field_names(batch), vec!["SUM(c1)", "SUM(c2)"]);

        let expected: Vec<&str> = vec!["60,220"];
        let mut rows = test::format_batch(&batch);
        rows.sort();
        assert_eq!(rows, expected);

        Ok(())
    }

    #[test]
    fn aggregate_avg() -> Result<()> {
        let results = execute("SELECT AVG(c1), AVG(c2) FROM test", 4)?;
        assert_eq!(results.len(), 1);

        let batch = &results[0];

        assert_eq!(field_names(batch), vec!["AVG(c1)", "AVG(c2)"]);

        let expected: Vec<&str> = vec!["1.5,5.5"];
        let mut rows = test::format_batch(&batch);
        rows.sort();
        assert_eq!(rows, expected);

        Ok(())
    }

    #[test]
    fn aggregate_max() -> Result<()> {
        let results = execute("SELECT MAX(c1), MAX(c2) FROM test", 4)?;
        assert_eq!(results.len(), 1);

        let batch = &results[0];

        assert_eq!(field_names(batch), vec!["MAX(c1)", "MAX(c2)"]);

        let expected: Vec<&str> = vec!["3,10"];
        let mut rows = test::format_batch(&batch);
        rows.sort();
        assert_eq!(rows, expected);

        Ok(())
    }

    #[test]
    fn aggregate_min() -> Result<()> {
        let results = execute("SELECT MIN(c1), MIN(c2) FROM test", 4)?;
        assert_eq!(results.len(), 1);

        let batch = &results[0];

        assert_eq!(field_names(batch), vec!["MIN(c1)", "MIN(c2)"]);

        let expected: Vec<&str> = vec!["0,1"];
        let mut rows = test::format_batch(&batch);
        rows.sort();
        assert_eq!(rows, expected);

        Ok(())
    }

    #[test]
    fn aggregate_grouped() -> Result<()> {
        let results = execute("SELECT c1, SUM(c2) FROM test GROUP BY c1", 4)?;
        assert_eq!(results.len(), 1);

        let batch = &results[0];

        assert_eq!(field_names(batch), vec!["c1", "SUM(c2)"]);

        let expected: Vec<&str> = vec!["0,55", "1,55", "2,55", "3,55"];
        let mut rows = test::format_batch(&batch);
        rows.sort();
        assert_eq!(rows, expected);

        Ok(())
    }

    #[test]
    fn aggregate_grouped_avg() -> Result<()> {
        let results = execute("SELECT c1, AVG(c2) FROM test GROUP BY c1", 4)?;
        assert_eq!(results.len(), 1);

        let batch = &results[0];

        assert_eq!(field_names(batch), vec!["c1", "AVG(c2)"]);

        let expected: Vec<&str> = vec!["0,5.5", "1,5.5", "2,5.5", "3,5.5"];
        let mut rows = test::format_batch(&batch);
        rows.sort();
        assert_eq!(rows, expected);

        Ok(())
    }

    #[test]
    fn aggregate_grouped_empty() -> Result<()> {
        let results =
            execute("SELECT c1, AVG(c2) FROM test WHERE c1 = 123 GROUP BY c1", 4)?;
        assert_eq!(results.len(), 1);

        let batch = &results[0];

        assert_eq!(field_names(batch), vec!["c1", "AVG(c2)"]);

        let expected: Vec<&str> = vec![];
        let mut rows = test::format_batch(&batch);
        rows.sort();
        assert_eq!(rows, expected);

        Ok(())
    }

    #[test]
    fn aggregate_grouped_max() -> Result<()> {
        let results = execute("SELECT c1, MAX(c2) FROM test GROUP BY c1", 4)?;
        assert_eq!(results.len(), 1);

        let batch = &results[0];

        assert_eq!(field_names(batch), vec!["c1", "MAX(c2)"]);

        let expected: Vec<&str> = vec!["0,10", "1,10", "2,10", "3,10"];
        let mut rows = test::format_batch(&batch);
        rows.sort();
        assert_eq!(rows, expected);

        Ok(())
    }

    #[test]
    fn aggregate_grouped_min() -> Result<()> {
        let results = execute("SELECT c1, MIN(c2) FROM test GROUP BY c1", 4)?;
        assert_eq!(results.len(), 1);

        let batch = &results[0];

        assert_eq!(field_names(batch), vec!["c1", "MIN(c2)"]);

        let expected: Vec<&str> = vec!["0,1", "1,1", "2,1", "3,1"];
        let mut rows = test::format_batch(&batch);
        rows.sort();
        assert_eq!(rows, expected);

        Ok(())
    }

    #[test]
    fn count_basic() -> Result<()> {
        let results = execute("SELECT COUNT(c1), COUNT(c2) FROM test", 1)?;
        assert_eq!(results.len(), 1);

        let batch = &results[0];

        assert_eq!(field_names(batch), vec!["COUNT(c1)", "COUNT(c2)"]);

        let expected: Vec<&str> = vec!["10,10"];
        let mut rows = test::format_batch(&batch);
        rows.sort();
        assert_eq!(rows, expected);
        Ok(())
    }

    #[test]
    fn count_partitioned() -> Result<()> {
        let results = execute("SELECT COUNT(c1), COUNT(c2) FROM test", 4)?;
        assert_eq!(results.len(), 1);

        let batch = &results[0];

        assert_eq!(field_names(batch), vec!["COUNT(c1)", "COUNT(c2)"]);

        let expected: Vec<&str> = vec!["40,40"];
        let mut rows = test::format_batch(&batch);
        rows.sort();
        assert_eq!(rows, expected);
        Ok(())
    }

    #[test]
    fn count_aggregated() -> Result<()> {
        let results = execute("SELECT c1, COUNT(c2) FROM test GROUP BY c1", 4)?;
        assert_eq!(results.len(), 1);

        let batch = &results[0];

        assert_eq!(field_names(batch), vec!["c1", "COUNT(c2)"]);

        let expected = vec!["0,10", "1,10", "2,10", "3,10"];
        let mut rows = test::format_batch(&batch);
        rows.sort();
        assert_eq!(rows, expected);
        Ok(())
    }

    #[test]
    fn aggregate_with_alias() -> Result<()> {
        let tmp_dir = TempDir::new()?;
        let ctx = create_ctx(&tmp_dir, 1)?;

        let schema = Arc::new(Schema::new(vec![
            Field::new("c1", DataType::Utf8, false),
            Field::new("c2", DataType::UInt32, false),
        ]));

        let plan = LogicalPlanBuilder::scan("default", "test", schema.as_ref(), None)?
            .aggregate(vec![col("c1")], vec![sum(col("c2"))])?
            .project(vec![col("c1"), col("SUM(c2)").alias("total_salary")])?
            .build()?;

        let plan = ctx.optimize(&plan)?;

        let physical_plan = ctx.create_physical_plan(&Arc::new(plan))?;
        assert_eq!("c1", physical_plan.schema().field(0).name().as_str());
        assert_eq!(
            "total_salary",
            physical_plan.schema().field(1).name().as_str()
        );
        Ok(())
    }

    #[test]
    fn write_csv_results() -> Result<()> {
        // create partitioned input file and context
        let tmp_dir = TempDir::new()?;
        let mut ctx = create_ctx(&tmp_dir, 4)?;

        // execute a simple query and write the results to CSV
        let out_dir = tmp_dir.as_ref().to_str().unwrap().to_string() + "/out";
        write_csv(&mut ctx, "SELECT c1, c2 FROM test", &out_dir)?;

        // create a new context and verify that the results were saved to a partitioned csv file
        let mut ctx = ExecutionContext::new();

        let schema = Arc::new(Schema::new(vec![
            Field::new("c1", DataType::UInt32, false),
            Field::new("c2", DataType::UInt64, false),
        ]));

        // register each partition as well as the top level dir
        let csv_read_option = CsvReadOptions::new().schema(&schema);
        ctx.register_csv("part0", &format!("{}/part-0.csv", out_dir), csv_read_option)?;
        ctx.register_csv("part1", &format!("{}/part-1.csv", out_dir), csv_read_option)?;
        ctx.register_csv("part2", &format!("{}/part-2.csv", out_dir), csv_read_option)?;
        ctx.register_csv("part3", &format!("{}/part-3.csv", out_dir), csv_read_option)?;
        ctx.register_csv("allparts", &out_dir, csv_read_option)?;

        let part0 = collect(&mut ctx, "SELECT c1, c2 FROM part0")?;
        let part1 = collect(&mut ctx, "SELECT c1, c2 FROM part1")?;
        let part2 = collect(&mut ctx, "SELECT c1, c2 FROM part2")?;
        let part3 = collect(&mut ctx, "SELECT c1, c2 FROM part3")?;
        let allparts = collect(&mut ctx, "SELECT c1, c2 FROM allparts")?;

        let part0_count: usize = part0.iter().map(|batch| batch.num_rows()).sum();
        let part1_count: usize = part1.iter().map(|batch| batch.num_rows()).sum();
        let part2_count: usize = part2.iter().map(|batch| batch.num_rows()).sum();
        let part3_count: usize = part3.iter().map(|batch| batch.num_rows()).sum();
        let allparts_count: usize = allparts.iter().map(|batch| batch.num_rows()).sum();

        assert_eq!(part0_count, 10);
        assert_eq!(part1_count, 10);
        assert_eq!(part2_count, 10);
        assert_eq!(part3_count, 10);
        assert_eq!(allparts_count, 40);

        Ok(())
    }

    #[test]
    fn query_csv_with_custom_partition_extension() -> Result<()> {
        let tmp_dir = TempDir::new()?;

        // The main stipulation of this test: use a file extension that isn't .csv.
        let file_extension = ".tst";

        let mut ctx = ExecutionContext::new();
        let schema = populate_csv_partitions(&tmp_dir, 2, file_extension)?;
        ctx.register_csv(
            "test",
            tmp_dir.path().to_str().unwrap(),
            CsvReadOptions::new()
                .schema(&schema)
                .file_extension(file_extension),
        )?;
        let results = collect(&mut ctx, "SELECT SUM(c1), SUM(c2), COUNT(*) FROM test")?;

        assert_eq!(results.len(), 1);
        assert_eq!(results[0].num_rows(), 1);
        assert_eq!(test::format_batch(&results[0]), vec!["10,110,20"]);

        Ok(())
    }

    #[test]
    fn send_context_to_threads() -> Result<()> {
        // ensure ExecutionContexts can be used in a multi-threaded
        // environment. Usecase is for concurrent planing.
        let tmp_dir = TempDir::new()?;
        let partition_count = 4;
        let ctx = Arc::new(Mutex::new(create_ctx(&tmp_dir, partition_count)?));

        let threads: Vec<JoinHandle<Result<_>>> = (0..2)
            .map(|_| ctx.clone())
            .map(|ctx_clone| {
                thread::spawn(move || {
                    let mut ctx = ctx_clone.lock().expect("Locked context");
                    // Ensure we can create logical plan code on a separate thread.
                    ctx.create_logical_plan(
                        "SELECT c1, c2 FROM test WHERE c1 > 0 AND c1 < 3",
                    )
                })
            })
            .collect();

        for thread in threads {
            thread.join().expect("Failed to join thread")?;
        }
        Ok(())
    }

    #[test]
    fn scalar_udf() -> Result<()> {
        let schema = Schema::new(vec![
            Field::new("a", DataType::Int32, false),
            Field::new("b", DataType::Int32, false),
        ]);

        let batch = RecordBatch::try_new(
            Arc::new(schema.clone()),
            vec![
                Arc::new(Int32Array::from(vec![1, 10, 10, 100])),
                Arc::new(Int32Array::from(vec![2, 12, 12, 120])),
            ],
        )?;

        let mut ctx = ExecutionContext::new();

        let provider = MemTable::new(Arc::new(schema), vec![vec![batch]])?;
        ctx.register_table("t", Box::new(provider));

        let myfunc: ScalarFunctionImplementation = Arc::new(|args: &[ArrayRef]| {
            let l = &args[0]
                .as_any()
                .downcast_ref::<Int32Array>()
                .expect("cast failed");
            let r = &args[1]
                .as_any()
                .downcast_ref::<Int32Array>()
                .expect("cast failed");
            Ok(Arc::new(add(l, r)?))
        });

        ctx.register_udf(create_udf(
            "my_add",
            vec![DataType::Int32, DataType::Int32],
            Arc::new(DataType::Int32),
            myfunc,
        ));

        // from here on, we may be in a different scope. We would still like to be able
        // to call UDFs.

        let t = ctx.table("t")?;

        let plan = LogicalPlanBuilder::from(&t.to_logical_plan())
            .project(vec![
                col("a"),
                col("b"),
                ctx.registry().udf("my_add")?.call(vec![col("a"), col("b")]),
            ])?
            .build()?;

        assert_eq!(
            format!("{:?}", plan),
            "Projection: #a, #b, my_add(#a, #b)\n  TableScan: t projection=None"
        );

        let plan = ctx.optimize(&plan)?;
        let plan = ctx.create_physical_plan(&plan)?;
        let result = ctx.collect(plan)?;

        let batch = &result[0];
        assert_eq!(3, batch.num_columns());
        assert_eq!(4, batch.num_rows());
        assert_eq!(field_names(batch), vec!["a", "b", "my_add(a,b)"]);

        let a = batch
            .column(0)
            .as_any()
            .downcast_ref::<Int32Array>()
            .expect("failed to cast a");
        let b = batch
            .column(1)
            .as_any()
            .downcast_ref::<Int32Array>()
            .expect("failed to cast b");
        let sum = batch
            .column(2)
            .as_any()
            .downcast_ref::<Int32Array>()
            .expect("failed to cast sum");

        assert_eq!(4, a.len());
        assert_eq!(4, b.len());
        assert_eq!(4, sum.len());
        for i in 0..sum.len() {
            assert_eq!(a.value(i) + b.value(i), sum.value(i));
        }

        Ok(())
    }

    #[test]
    fn simple_avg() -> Result<()> {
        let schema = Schema::new(vec![Field::new("a", DataType::Int32, false)]);

        let batch1 = RecordBatch::try_new(
            Arc::new(schema.clone()),
            vec![Arc::new(Int32Array::from(vec![1, 2, 3]))],
        )?;
        let batch2 = RecordBatch::try_new(
            Arc::new(schema.clone()),
            vec![Arc::new(Int32Array::from(vec![4, 5]))],
        )?;

        let mut ctx = ExecutionContext::new();

        let provider = MemTable::new(Arc::new(schema), vec![vec![batch1], vec![batch2]])?;
        ctx.register_table("t", Box::new(provider));

        let result = collect(&mut ctx, "SELECT AVG(a) FROM t")?;

        let batch = &result[0];
        assert_eq!(1, batch.num_columns());
        assert_eq!(1, batch.num_rows());

        let values = batch
            .column(0)
            .as_any()
            .downcast_ref::<Float64Array>()
            .expect("failed to cast version");
        assert_eq!(values.len(), 1);
        // avg(1,2,3,4,5) = 3.0
        assert_eq!(values.value(0), 3.0_f64);
        Ok(())
    }

    #[test]
    fn custom_query_planner() -> Result<()> {
        let mut ctx = ExecutionContext::with_config(
            ExecutionConfig::new().with_query_planner(Arc::new(MyQueryPlanner {})),
        );

        let df = ctx.sql("SELECT 1")?;
        df.collect().expect_err("query not supported");
        Ok(())
    }

    struct MyPhysicalPlanner {}

    impl PhysicalPlanner for MyPhysicalPlanner {
        fn create_physical_plan(
            &self,
            _logical_plan: &LogicalPlan,
            _ctx_state: &ExecutionContextState,
        ) -> Result<Arc<dyn ExecutionPlan>> {
            Err(ExecutionError::NotImplemented(
                "query not supported".to_string(),
            ))
        }
    }

    struct MyQueryPlanner {}

    impl QueryPlanner for MyQueryPlanner {
        fn create_physical_plan(
            &self,
            logical_plan: &LogicalPlan,
            ctx_state: &ExecutionContextState,
        ) -> Result<Arc<dyn ExecutionPlan>> {
            let physical_planner = MyPhysicalPlanner {};
            physical_planner.create_physical_plan(logical_plan, ctx_state)
        }
    }

    /// Execute SQL and return results
    fn collect(ctx: &mut ExecutionContext, sql: &str) -> Result<Vec<RecordBatch>> {
        let logical_plan = ctx.create_logical_plan(sql)?;
        let logical_plan = ctx.optimize(&logical_plan)?;
        let physical_plan = ctx.create_physical_plan(&logical_plan)?;
        ctx.collect(physical_plan)
    }

    fn field_names(result: &RecordBatch) -> Vec<String> {
        result
            .schema()
            .fields()
            .iter()
            .map(|x| x.name().clone())
            .collect::<Vec<String>>()
    }

    /// Execute SQL and return results
    fn execute(sql: &str, partition_count: usize) -> Result<Vec<RecordBatch>> {
        let tmp_dir = TempDir::new()?;
        let mut ctx = create_ctx(&tmp_dir, partition_count)?;
        collect(&mut ctx, sql)
    }

    /// Execute SQL and write results to partitioned csv files
    fn write_csv(ctx: &mut ExecutionContext, sql: &str, out_dir: &str) -> Result<()> {
        let logical_plan = ctx.create_logical_plan(sql)?;
        let logical_plan = ctx.optimize(&logical_plan)?;
        let physical_plan = ctx.create_physical_plan(&logical_plan)?;
        ctx.write_csv(physical_plan, out_dir)
    }

    /// Generate CSV partitions within the supplied directory
    fn populate_csv_partitions(
        tmp_dir: &TempDir,
        partition_count: usize,
        file_extension: &str,
    ) -> Result<SchemaRef> {
        // define schema for data source (csv file)
        let schema = Arc::new(Schema::new(vec![
            Field::new("c1", DataType::UInt32, false),
            Field::new("c2", DataType::UInt64, false),
        ]));

        // generate a partitioned file
        for partition in 0..partition_count {
            let filename = format!("partition-{}.{}", partition, file_extension);
            let file_path = tmp_dir.path().join(&filename);
            let mut file = File::create(file_path)?;

            // generate some data
            for i in 0..=10 {
                let data = format!("{},{}\n", partition, i);
                file.write_all(data.as_bytes())?;
            }
        }

        Ok(schema)
    }

    /// Generate a partitioned CSV file and register it with an execution context
    fn create_ctx(tmp_dir: &TempDir, partition_count: usize) -> Result<ExecutionContext> {
        let mut ctx = ExecutionContext::new();

        let schema = populate_csv_partitions(tmp_dir, partition_count, ".csv")?;

        // register csv file with the execution context
        ctx.register_csv(
            "test",
            tmp_dir.path().to_str().unwrap(),
            CsvReadOptions::new().schema(&schema),
        )?;

        Ok(ctx)
    }
}<|MERGE_RESOLUTION|>--- conflicted
+++ resolved
@@ -515,14 +515,10 @@
     use crate::physical_plan::functions::ScalarFunctionImplementation;
     use crate::test;
     use crate::variable::VarType;
-<<<<<<< HEAD
-    use arrow::array::{ArrayRef, Int32Array, StringArray};
-=======
     use arrow::array::{
         ArrayRef, Float64Array, Int32Array, PrimitiveArrayOps, StringArray,
         StringArrayOps,
     };
->>>>>>> 9dd18a14
     use arrow::compute::add;
     use std::fs::File;
     use std::{io::prelude::*, sync::Mutex};
@@ -550,11 +546,7 @@
 
     #[test]
     fn create_variable_expr() -> Result<()> {
-<<<<<<< HEAD
-        let tmp_dir = TempDir::new("variable_expr")?;
-=======
         let tmp_dir = TempDir::new()?;
->>>>>>> 9dd18a14
         let partition_count = 4;
         let mut ctx = create_ctx(&tmp_dir, partition_count)?;
 
