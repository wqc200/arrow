// Licensed to the Apache Software Foundation (ASF) under one
// or more contributor license agreements.  See the NOTICE file
// distributed with this work for additional information
// regarding copyright ownership.  The ASF licenses this file
// to you under the Apache License, Version 2.0 (the
// "License"); you may not use this file except in compliance
// with the License.  You may obtain a copy of the License at
//
//   http://www.apache.org/licenses/LICENSE-2.0
//
// Unless required by applicable law or agreed to in writing,
// software distributed under the License is distributed on an
// "AS IS" BASIS, WITHOUT WARRANTIES OR CONDITIONS OF ANY
// KIND, either express or implied.  See the License for the
// specific language governing permissions and limitations
// under the License.

//! The type_coercion optimizer rule ensures that all operators are operating on
//! compatible types by adding explicit cast operations to expressions. For example,
//! the operation `c_float + c_int` would be rewritten as `c_float + CAST(c_int AS
//! float)`. This keeps the runtime query execution code much simpler.

use arrow::datatypes::Schema;

use crate::error::{ExecutionError, Result};
use crate::execution::physical_plan::{
    expressions::numerical_coercion, udf::ScalarFunctionRegistry,
};
use crate::logicalplan::Expr;
use crate::logicalplan::{LogicalPlan, Operator};
use crate::optimizer::optimizer::OptimizerRule;
use crate::optimizer::utils;
use utils::optimize_explain;

/// Optimizer that applies coercion rules to expressions in the logical plan.
///
/// This optimizer does not alter the structure of the plan, it only changes expressions on it.
pub struct TypeCoercionRule<'a, P>
where
    P: ScalarFunctionRegistry,
{
    scalar_functions: &'a P,
}

impl<'a, P> TypeCoercionRule<'a, P>
where
    P: ScalarFunctionRegistry,
{
    /// Create a new type coercion optimizer rule using meta-data about registered
    /// scalar functions
    pub fn new(scalar_functions: &'a P) -> Self {
        Self { scalar_functions }
    }

    /// Rewrite an expression to include explicit CAST operations when required
    fn rewrite_expr(&self, expr: &Expr, schema: &Schema) -> Result<Expr> {
        let expressions = utils::expr_sub_expressions(expr)?;

        // recurse of the re-write
        let mut expressions = expressions
            .iter()
            .map(|e| self.rewrite_expr(e, schema))
            .collect::<Result<Vec<_>>>()?;

        // modify `expressions` by introducing casts when necessary
        match expr {
            Expr::ScalarFunction { name, .. } => {
                // cast the inputs of scalar functions to the appropriate type where possible
                match self.scalar_functions.lookup(name) {
                    Some(func_meta) => {
                        for i in 0..expressions.len() {
                            let actual_type = expressions[i].get_type(schema)?;
                            let required_type = &func_meta.arg_types[i];
                            if &actual_type != required_type {
                                // attempt to coerce using numerical coercion
                                // todo: also try string coercion.
                                if let Ok(cast_to_type) = numerical_coercion(
                                    &actual_type,
                                    // assume that the function behaves like plus
                                    // plus is not special here; the optimizer is just trying its best...
                                    &Operator::Plus,
                                    required_type,
                                ) {
                                    expressions[i] =
                                        expressions[i].cast_to(&cast_to_type, schema)?
                                };
                                // not possible: do nothing and let the plan fail with a clear error message
                            };
                        }
                    }
                    _ => {
                        return Err(ExecutionError::General(format!(
                            "Invalid scalar function {}",
                            name
                        )))
                    }
                }
            }
<<<<<<< HEAD
            Expr::AggregateFunction {
                name,
                args,
                return_type,
            } => Ok(Expr::AggregateFunction {
                name: name.clone(),
                args: args
                    .iter()
                    .map(|a| self.rewrite_expr(a, schema))
                    .collect::<Result<Vec<_>>>()?,
                return_type: return_type.clone(),
            }),
            Expr::Cast { .. } => Ok(expr.clone()),
            Expr::Column(_) => Ok(expr.clone()),
            Expr::ScalarVariable(_) => Ok(expr.clone()),
            Expr::Alias(expr, alias) => Ok(Expr::Alias(
                Box::new(self.rewrite_expr(expr, schema)?),
                alias.to_owned(),
            )),
            Expr::Literal(_) => Ok(expr.clone()),
            Expr::Not(_) => Ok(expr.clone()),
            Expr::Sort { .. } => Ok(expr.clone()),
            Expr::Wildcard { .. } => Err(ExecutionError::General(
                "Wildcard expressions are not valid in a logical query plan".to_owned(),
            )),
            Expr::Nested(e) => self.rewrite_expr(e, schema),
        }
=======
            _ => {}
        };
        utils::rewrite_expression(expr, &expressions)
>>>>>>> 79550ef7
    }
}

impl<'a, P> OptimizerRule for TypeCoercionRule<'a, P>
where
    P: ScalarFunctionRegistry,
{
    fn optimize(&mut self, plan: &LogicalPlan) -> Result<LogicalPlan> {
        match plan {
            LogicalPlan::Explain {
                verbose,
                plan,
                stringified_plans,
                schema,
            } => optimize_explain(self, *verbose, &*plan, stringified_plans, &*schema),
            _ => {
                let inputs = utils::inputs(plan);
                let expressions = utils::expressions(plan);

                // apply the optimization to all inputs of the plan
                let new_inputs = inputs
                    .iter()
                    .map(|plan| self.optimize(*plan))
                    .collect::<Result<Vec<_>>>()?;
                // re-write all expressions on this plan.
                // This assumes a single input, [0]. It wont work for join, subqueries and union operations with more than one input.
                // It is currently not an issue as we do not have any plan with more than one input.
                assert!(
                    expressions.len() == 0 || inputs.len() > 0,
                    "Assume that all plan nodes with expressions have inputs"
                );

                let new_expressions = expressions
                    .iter()
                    .map(|expr| self.rewrite_expr(expr, inputs[0].schema()))
                    .collect::<Result<Vec<_>>>()?;

                utils::from_plan(plan, &new_expressions, &new_inputs)
            }
        }
    }

    fn name(&self) -> &str {
        return "type_coercion";
    }
}<|MERGE_RESOLUTION|>--- conflicted
+++ resolved
@@ -96,39 +96,9 @@
                     }
                 }
             }
-<<<<<<< HEAD
-            Expr::AggregateFunction {
-                name,
-                args,
-                return_type,
-            } => Ok(Expr::AggregateFunction {
-                name: name.clone(),
-                args: args
-                    .iter()
-                    .map(|a| self.rewrite_expr(a, schema))
-                    .collect::<Result<Vec<_>>>()?,
-                return_type: return_type.clone(),
-            }),
-            Expr::Cast { .. } => Ok(expr.clone()),
-            Expr::Column(_) => Ok(expr.clone()),
-            Expr::ScalarVariable(_) => Ok(expr.clone()),
-            Expr::Alias(expr, alias) => Ok(Expr::Alias(
-                Box::new(self.rewrite_expr(expr, schema)?),
-                alias.to_owned(),
-            )),
-            Expr::Literal(_) => Ok(expr.clone()),
-            Expr::Not(_) => Ok(expr.clone()),
-            Expr::Sort { .. } => Ok(expr.clone()),
-            Expr::Wildcard { .. } => Err(ExecutionError::General(
-                "Wildcard expressions are not valid in a logical query plan".to_owned(),
-            )),
-            Expr::Nested(e) => self.rewrite_expr(e, schema),
-        }
-=======
             _ => {}
         };
         utils::rewrite_expression(expr, &expressions)
->>>>>>> 79550ef7
     }
 }
 
