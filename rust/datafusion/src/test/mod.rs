--- conflicted
+++ resolved
@@ -32,23 +32,6 @@
 use std::io::{BufReader, BufWriter};
 use std::sync::Arc;
 use tempfile::TempDir;
-
-pub fn create_table_dual() -> Box<dyn TableProvider + Send + Sync> {
-    let dual_schema = Arc::new(Schema::new(vec![
-        Field::new("id", DataType::Int32, false),
-        Field::new("name", DataType::Utf8, false),
-    ]));
-    let batch = RecordBatch::try_new(
-        dual_schema.clone(),
-        vec![
-            Arc::new(array::Int32Array::from(vec![1])),
-            Arc::new(array::StringArray::from(vec!["a"])),
-        ],
-    )
-    .unwrap();
-    let provider = MemTable::new(dual_schema.clone(), vec![vec![batch.clone()]]).unwrap();
-    Box::new(provider)
-}
 
 pub fn create_table_dual() -> Box<dyn TableProvider + Send + Sync> {
     let dual_schema = Arc::new(Schema::new(vec![
@@ -260,21 +243,4 @@
     assert_eq!(actual, expected);
 }
 
-<<<<<<< HEAD
-pub fn max(expr: Expr) -> Expr {
-    Expr::AggregateFunction {
-        name: "MAX".to_owned(),
-        args: vec![expr],
-    }
-}
-
-pub fn min(expr: Expr) -> Expr {
-    Expr::AggregateFunction {
-        name: "MIN".to_owned(),
-        args: vec![expr],
-    }
-}
-
-=======
->>>>>>> 9dd18a14
 pub mod variable;