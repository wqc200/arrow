--- conflicted
+++ resolved
@@ -374,12 +374,8 @@
 
             SQLExpr::Identifier(ref id) => {
                 if &id.value[0..1] == "@" {
-<<<<<<< HEAD
-                    Ok(Expr::ScalarVariable(vec![id.value.clone()]))
-=======
                     let variable_names = vec![id.value.clone()];
                     Ok(Expr::ScalarVariable(variable_names))
->>>>>>> a5e6df7d
                 } else {
                     match schema.field_with_name(&id.value) {
                         Ok(field) => Ok(Expr::Column(field.name().clone())),
