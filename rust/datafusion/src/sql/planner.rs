// Licensed to the Apache Software Foundation (ASF) under one
// or more contributor license agreements.  See the NOTICE file
// distributed with this work for additional information
// regarding copyright ownership.  The ASF licenses this file
// to you under the Apache License, Version 2.0 (the
// "License"); you may not use this file except in compliance
// with the License.  You may obtain a copy of the License at
//
//   http://www.apache.org/licenses/LICENSE-2.0
//
// Unless required by applicable law or agreed to in writing,
// software distributed under the License is distributed on an
// "AS IS" BASIS, WITHOUT WARRANTIES OR CONDITIONS OF ANY
// KIND, either express or implied.  See the License for the
// specific language governing permissions and limitations
// under the License.

//! SQL Query Planner (produces logical plan from SQL AST)

use std::str::FromStr;
use std::sync::Arc;

use crate::datasource::TableProvider;
use crate::error::{ExecutionError, Result};
<<<<<<< HEAD
use crate::execution::context::ExecutionConfig;
use crate::logicalplan::Expr::Alias;
use crate::logicalplan::{lit, Expr, LogicalPlan, LogicalPlanBuilder, Operator, PlanType, ScalarValue, StringifiedPlan, length};
=======
use crate::logical_plan::Expr::Alias;
use crate::logical_plan::{
    lit, Expr, LogicalPlan, LogicalPlanBuilder, Operator, PlanType, ScalarValue,
    StringifiedPlan,
};
>>>>>>> 2ef4a13e
use crate::{
    physical_plan::functions,
    physical_plan::udf::ScalarFunction,
    sql::parser::{CreateExternalTable, FileType, Statement as DFStatement},
};

use arrow::datatypes::*;

use super::parser::ExplainPlan;
use sqlparser::ast::{
    BinaryOperator, DataType as SQLDataType, Expr as SQLExpr, Ident, Query, Select, SelectItem,
    SetExpr, TableFactor, TableWithJoins, UnaryOperator, Value,
};
use sqlparser::ast::{ColumnDef as SQLColumnDef, ColumnOption};
use sqlparser::ast::{OrderByExpr, Statement};

/// The SchemaProvider trait allows the query planner to obtain meta-data about tables and
/// functions referenced in SQL statements
pub trait SchemaProvider {
    /// Getter for a field description
    fn get_table_meta(&self, name: &str) -> Option<&SchemaRef>;
    /// Getter for a table provider
    fn get_table_provider(&self, name: &str) -> Option<&Box<dyn TableProvider + Send + Sync>>;
    /// Getter for a table provider
    fn get_engine_name(&self, schema: &Box<Schema>) -> Option<&String>;
    /// Getter for execution config
    fn get_config(&self) -> ExecutionConfig;
    /// Getter for a UDF description
    fn get_function_meta(&self, name: &str) -> Option<Arc<ScalarFunction>>;
}

/// SQL query planner
pub struct SqlToRel<'a, S: SchemaProvider> {
    schema_provider: &'a S,
}

impl<'a, S: SchemaProvider> SqlToRel<'a, S> {
    /// Create a new query planner
    pub fn new(schema_provider: &'a S) -> Self {
        SqlToRel { schema_provider }
    }

    /// Generate a logical plan from an DataFusion SQL statement
    pub fn statement_to_plan(&self, statement: &DFStatement) -> Result<LogicalPlan> {
        match statement {
            DFStatement::CreateExternalTable(s) => self.external_table_to_plan(&s),
            DFStatement::Statement(s) => self.sql_statement_to_plan(&s),
            DFStatement::Explain(s) => self.explain_statement_to_plan(&(*s)),
        }
    }

    /// Generate a logical plan from an SQL statement
    pub fn sql_statement_to_plan(&self, sql: &Statement) -> Result<LogicalPlan> {
        match sql {
            Statement::Query(query) => self.query_to_plan(&query),
            _ => Err(ExecutionError::NotImplemented(
                "Only SELECT statements are implemented".to_string(),
            )),
        }
    }

    /// Generate a logic plan from an SQL query
    pub fn query_to_plan(&self, query: &Query) -> Result<LogicalPlan> {
        let plan = match &query.body {
            SetExpr::Select(s) => self.select_to_plan(s.as_ref()),
            _ => Err(ExecutionError::NotImplemented(
                format!("Query {} not implemented yet", query.body).to_owned(),
            )),
        }?;

        let plan = self.order_by(&plan, &query.order_by)?;

        self.limit(&plan, &query.limit)
    }

    /// Generate a logical plan from a CREATE EXTERNAL TABLE statement
    pub fn external_table_to_plan(
        &self,
        statement: &CreateExternalTable,
    ) -> Result<LogicalPlan> {
        let CreateExternalTable {
            name,
            columns,
            file_type,
            has_header,
            location,
        } = statement;

        // semantic checks
        match *file_type {
            FileType::CSV => {
                if columns.is_empty() {
                    return Err(ExecutionError::General(
                        "Column definitions required for CSV files. None found".into(),
                    ));
                }
            }
            FileType::Parquet => {
                if !columns.is_empty() {
                    return Err(ExecutionError::General(
                        "Column definitions can not be specified for PARQUET files."
                            .into(),
                    ));
                }
            }
            FileType::NdJson => {}
        };

        let schema = SchemaRef::new(self.build_schema(&columns)?);

        Ok(LogicalPlan::CreateExternalTable {
            schema,
            name: name.clone(),
            location: location.clone(),
            file_type: file_type.clone(),
            has_header: has_header.clone(),
        })
    }

    /// Generate a plan for EXPLAIN ... that will print out a plan
    ///
    pub fn explain_statement_to_plan(
        &self,
        explain_plan: &ExplainPlan,
    ) -> Result<LogicalPlan> {
        let verbose = explain_plan.verbose;
        let plan = self.statement_to_plan(&explain_plan.statement)?;

        let stringified_plans = vec![StringifiedPlan::new(
            PlanType::LogicalPlan,
            format!("{:#?}", plan),
        )];

        let schema = LogicalPlan::explain_schema();
        let plan = Arc::new(plan);

        Ok(LogicalPlan::Explain {
            verbose,
            plan,
            stringified_plans,
            schema,
        })
    }

    fn build_schema(&self, columns: &Vec<SQLColumnDef>) -> Result<Schema> {
        let mut fields = Vec::new();

        for column in columns {
            let data_type = self.make_data_type(&column.data_type)?;
            let allow_null = column
                .options
                .iter()
                .any(|x| x.option == ColumnOption::Null);
            fields.push(Field::new(&column.name.value, data_type, allow_null));
        }

        Ok(Schema::new(fields))
    }

    fn make_data_type(&self, sql_type: &SQLDataType) -> Result<DataType> {
        match sql_type {
            SQLDataType::BigInt => Ok(DataType::Int64),
            SQLDataType::Int => Ok(DataType::Int32),
            SQLDataType::SmallInt => Ok(DataType::Int16),
            SQLDataType::Char(_) | SQLDataType::Varchar(_) | SQLDataType::Text => {
                Ok(DataType::Utf8)
            }
            SQLDataType::Decimal(_, _) => Ok(DataType::Float64),
            SQLDataType::Float(_) => Ok(DataType::Float32),
            SQLDataType::Real | SQLDataType::Double => Ok(DataType::Float64),
            SQLDataType::Boolean => Ok(DataType::Boolean),
            SQLDataType::Date => Ok(DataType::Date64(DateUnit::Day)),
            SQLDataType::Time => Ok(DataType::Time64(TimeUnit::Millisecond)),
            SQLDataType::Timestamp => Ok(DataType::Date64(DateUnit::Millisecond)),
            _ => Err(ExecutionError::General(format!(
                "Unsupported data type: {:?}.",
                sql_type
            ))),
        }
    }

    fn from_join_to_plan(&self, from: &Vec<TableWithJoins>) -> Result<LogicalPlan> {
        if from.len() == 0 {
            return Ok(LogicalPlanBuilder::empty().build()?);
        }
        if from.len() != 1 {
            return Err(ExecutionError::NotImplemented(
                "FROM with multiple tables is still not implemented".to_string(),
            ));
        };
        let relation = &from[0].relation;
        match relation {
            TableFactor::Table { mut name, .. } => {
                let mut schema_name = String::new();
                let mut table_name = String::new();
                if name.0.len() > 1 {
                    schema_name = name.0.remove(0).to_string();
                    table_name = name.to_string();
                } else {
                    schema_name = self.schema_provider.get_config().schema_name;
                    table_name = name.to_string();
                }

                let compound_name = [schema_name, table_name].join(".");

                match self.schema_provider.get_table_meta(&compound_name) {
                    Some(schema) => Ok(LogicalPlanBuilder::scan(
                        schema_name.as_str(),
                        table_name.as_str(),
                        schema.as_ref(),
                        None,
                    )?
                    .build()?),
                    None => Err(ExecutionError::General(format!(
                        "no schema found for table {}",
                        name
                    ))),
                }
            }
            _ => Err(ExecutionError::NotImplemented(
                "Subqueries are still not supported".to_string(),
            )),
        }
    }

    /// Generate a logic plan from an SQL select
    fn select_to_plan(&self, select: &Select) -> Result<LogicalPlan> {
        if select.having.is_some() {
            return Err(ExecutionError::NotImplemented(
                "HAVING is not implemented yet".to_string(),
            ));
        }

        let plan = self.from_join_to_plan(&select.from)?;

        // filter (also known as selection) first
        let plan = self.filter(&plan, &select.selection)?;

        let projection_expr: Vec<Expr> = select
            .projection
            .iter()
            .map(|e| self.sql_select_to_rex(&e, &plan.schema()))
            .collect::<Result<Vec<Expr>>>()?;

        let aggr_expr: Vec<Expr> = projection_expr
            .iter()
            .filter(|e| is_aggregate_expr(e))
            .map(|e| e.clone())
            .collect();

        // apply projection or aggregate
        let plan = if (select.group_by.len() > 0) | (aggr_expr.len() > 0) {
            self.aggregate(&plan, projection_expr, &select.group_by, aggr_expr)?
        } else {
            self.project(&plan, projection_expr)?
        };
        Ok(plan)
    }

    /// Apply a filter to the plan
    fn filter(
        &self,
        plan: &LogicalPlan,
        predicate: &Option<SQLExpr>,
    ) -> Result<LogicalPlan> {
        match *predicate {
            Some(ref predicate_expr) => LogicalPlanBuilder::from(&plan)
                .filter(self.sql_to_rex(predicate_expr, &plan.schema())?)?
                .build(),
            _ => Ok(plan.clone()),
        }
    }

    /// Wrap a plan in a projection
    fn project(&self, input: &LogicalPlan, expr: Vec<Expr>) -> Result<LogicalPlan> {
        LogicalPlanBuilder::from(input).project(expr)?.build()
    }

    /// Wrap a plan in an aggregate
    fn aggregate(
        &self,
        input: &LogicalPlan,
        projection_expr: Vec<Expr>,
        group_by: &Vec<SQLExpr>,
        aggr_expr: Vec<Expr>,
    ) -> Result<LogicalPlan> {
        let group_expr: Vec<Expr> = group_by
            .iter()
            .map(|e| self.sql_to_rex(&e, &input.schema()))
            .collect::<Result<Vec<Expr>>>()?;

        let group_by_count = group_expr.len();
        let aggr_count = aggr_expr.len();

        if group_by_count + aggr_count != projection_expr.len() {
            return Err(ExecutionError::General(
                "Projection references non-aggregate values".to_owned(),
            ));
        }

        let plan = LogicalPlanBuilder::from(&input)
            .aggregate(group_expr, aggr_expr)?
            .build()?;

        // optionally wrap in projection to preserve final order of fields
        let expected_columns: Vec<String> = projection_expr
            .iter()
            .map(|e| e.name(input.schema()))
            .collect::<Result<Vec<_>>>()?;
        let columns: Vec<String> = plan
            .schema()
            .fields()
            .iter()
            .map(|f| f.name().clone())
            .collect::<Vec<_>>();
        if expected_columns != columns {
            self.project(
                &plan,
                expected_columns
                    .iter()
                    .map(|c| Expr::Column(c.clone()))
                    .collect(),
            )
        } else {
            Ok(plan)
        }
    }

    /// Wrap a plan in a limit
    fn limit(&self, input: &LogicalPlan, limit: &Option<SQLExpr>) -> Result<LogicalPlan> {
        match *limit {
            Some(ref limit_expr) => {
                let n = match self.sql_to_rex(&limit_expr, &input.schema())? {
                    Expr::Literal(ScalarValue::Int64(n)) => Ok(n as usize),
                    _ => Err(ExecutionError::General(
                        "Unexpected expression for LIMIT clause".to_string(),
                    )),
                }?;

                LogicalPlanBuilder::from(&input).limit(n)?.build()
            }
            _ => Ok(input.clone()),
        }
    }

    /// Wrap the logical in a sort
    fn order_by(
        &self,
        plan: &LogicalPlan,
        order_by: &Vec<OrderByExpr>,
    ) -> Result<LogicalPlan> {
        if order_by.len() == 0 {
            return Ok(plan.clone());
        }

        let input_schema = plan.schema();
        let order_by_rex: Result<Vec<Expr>> = order_by
            .iter()
            .map(|e| {
                Ok(Expr::Sort {
                    expr: Box::new(self.sql_to_rex(&e.expr, &input_schema).unwrap()),
                    // by default asc
                    asc: e.asc.unwrap_or(true),
                    // by default nulls first to be consistent with spark
                    nulls_first: e.nulls_first.unwrap_or(true),
                })
            })
            .collect();

        LogicalPlanBuilder::from(&plan).sort(order_by_rex?)?.build()
    }

    /// Generate a relational expression from a select SQL expression
    fn sql_select_to_rex(&self, sql: &SelectItem, schema: &Schema) -> Result<Expr> {
        match sql {
            SelectItem::UnnamedExpr(expr) => self.sql_to_rex(expr, schema),
            SelectItem::ExprWithAlias { expr, alias } => Ok(Alias(
                Box::new(self.sql_to_rex(&expr, schema)?),
                alias.value.clone(),
            )),
            SelectItem::Wildcard => Ok(Expr::Wildcard),
            SelectItem::QualifiedWildcard(_) => Err(ExecutionError::NotImplemented(
                "Qualified wildcards are not supported".to_string(),
            )),
        }
    }

    /// Generate a relational expression from a SQL expression
    pub fn sql_to_rex(&self, sql: &SQLExpr, schema: &Schema) -> Result<Expr> {
        match sql {
            SQLExpr::Value(Value::Number(n)) => match n.parse::<i64>() {
                Ok(n) => Ok(lit(n)),
                Err(_) => Ok(lit(n.parse::<f64>().unwrap())),
            },
            SQLExpr::Value(Value::SingleQuotedString(ref s)) => Ok(lit(s.clone())),

            SQLExpr::Identifier(ref id) => {
                if &id.value[0..1] == "@" {
                    let var_names = vec![id.value.clone()];
                    Ok(Expr::ScalarVariable(var_names))
                } else {
                    match schema.field_with_name(&id.value) {
                        Ok(field) => Ok(Expr::Column(field.name().clone())),
                        Err(_) => Err(ExecutionError::ExecutionError(format!(
                            "Invalid identifier '{}' for schema {}",
                            id,
                            schema.to_string()
                        ))),
                    }
                }
            }

            SQLExpr::CompoundIdentifier(ids) => {
                let mut var_names = vec![];
                for i in 0..ids.len() {
                    let id = ids[i].clone();
                    var_names.push(id.value);
                }
                if &var_names[0][0..1] == "@" {
                    Ok(Expr::ScalarVariable(var_names))
                } else {
                    Err(ExecutionError::ExecutionError(format!(
                        "Invalid compound identifier '{:?}' for schema {}",
                        var_names,
                        schema.to_string()
                    )))
                }
            }

            SQLExpr::Wildcard => Ok(Expr::Wildcard),

            SQLExpr::Cast {
                ref expr,
                ref data_type,
            } => Ok(Expr::Cast {
                expr: Box::new(self.sql_to_rex(&expr, schema)?),
                data_type: convert_data_type(data_type)?,
            }),

            SQLExpr::IsNull(ref expr) => {
                Ok(Expr::IsNull(Box::new(self.sql_to_rex(expr, schema)?)))
            }

            SQLExpr::IsNotNull(ref expr) => {
                Ok(Expr::IsNotNull(Box::new(self.sql_to_rex(expr, schema)?)))
            }

            SQLExpr::UnaryOp { ref op, ref expr } => match *op {
                UnaryOperator::Not => {
                    Ok(Expr::Not(Box::new(self.sql_to_rex(expr, schema)?)))
                }
                _ => Err(ExecutionError::InternalError(format!(
                    "SQL binary operator cannot be interpreted as a unary operator"
                ))),
            },

            SQLExpr::BinaryOp {
                ref left,
                ref op,
                ref right,
            } => {
                let operator = match *op {
                    BinaryOperator::Gt => Ok(Operator::Gt),
                    BinaryOperator::GtEq => Ok(Operator::GtEq),
                    BinaryOperator::Lt => Ok(Operator::Lt),
                    BinaryOperator::LtEq => Ok(Operator::LtEq),
                    BinaryOperator::Eq => Ok(Operator::Eq),
                    BinaryOperator::NotEq => Ok(Operator::NotEq),
                    BinaryOperator::Plus => Ok(Operator::Plus),
                    BinaryOperator::Minus => Ok(Operator::Minus),
                    BinaryOperator::Multiply => Ok(Operator::Multiply),
                    BinaryOperator::Divide => Ok(Operator::Divide),
                    BinaryOperator::Modulus => Ok(Operator::Modulus),
                    BinaryOperator::And => Ok(Operator::And),
                    BinaryOperator::Or => Ok(Operator::Or),
                    BinaryOperator::Like => Ok(Operator::Like),
                    BinaryOperator::NotLike => Ok(Operator::NotLike),
                    _ => Err(ExecutionError::NotImplemented(format!(
                        "Unsupported SQL binary operator {:?}",
                        op
                    ))),
                }?;

                match operator {
                    Operator::Not => Err(ExecutionError::InternalError(format!(
                        "SQL unary operator \"NOT\" cannot be interpreted as a binary operator"
                    ))),
                    _ => Ok(Expr::BinaryExpr {
                        left: Box::new(self.sql_to_rex(&left, &schema)?),
                        op: operator,
                        right: Box::new(self.sql_to_rex(&right, &schema)?),
                    })
                }
            }

            SQLExpr::Function(function) => {
                let name: String = function.name.to_string();

                // first, scalar built-in
                if let Ok(fun) = functions::ScalarFunction::from_str(&name) {
                    let args = function
                        .args
                        .iter()
                        .map(|a| self.sql_to_rex(a, schema))
                        .collect::<Result<Vec<Expr>>>()?;

                    return Ok(Expr::ScalarFunction { fun, args });
                };

                //TODO: fix this hack
                match name.to_lowercase().as_ref() {
                    "min" | "max" | "sum" | "avg" => {
                        let rex_args = function
                            .args
                            .iter()
                            .map(|a| self.sql_to_rex(a, schema))
                            .collect::<Result<Vec<Expr>>>()?;

                        Ok(Expr::AggregateFunction {
                            name: name.clone(),
                            args: rex_args,
                        })
                    }
                    "count" => {
                        let rex_args = function
                            .args
                            .iter()
                            .map(|a| match a {
                                SQLExpr::Value(Value::Number(_)) => Ok(lit(1_u8)),
                                SQLExpr::Wildcard => Ok(lit(1_u8)),
                                _ => self.sql_to_rex(a, schema),
                            })
                            .collect::<Result<Vec<Expr>>>()?;

                        Ok(Expr::AggregateFunction {
                            name: name.clone(),
                            args: rex_args,
                        })
                    }
                    // finally, built-in scalar functions
                    _ => match self.schema_provider.get_function_meta(&name) {
                        Some(fm) => {
                            let rex_args = function
                                .args
                                .iter()
                                .map(|a| self.sql_to_rex(a, schema))
                                .collect::<Result<Vec<Expr>>>()?;

                            let mut safe_args: Vec<Expr> = vec![];
                            for i in 0..rex_args.len() {
                                safe_args
                                    .push(rex_args[i].cast_to(&fm.arg_types[i], schema)?);
                            }

                            Ok(Expr::ScalarUDF {
                                name: name.clone(),
                                args: safe_args,
                                return_type: fm.return_type.clone(),
                            })
                        }
                        _ => Err(ExecutionError::General(format!(
                            "Invalid function '{}'",
                            name
                        ))),
                    },
                }
            }

            SQLExpr::Nested(e) => self.sql_to_rex(&e, &schema),

            _ => Err(ExecutionError::General(format!(
                "Unsupported ast node {:?} in sqltorel",
                sql
            ))),
        }
    }
}

/// Determine if an expression is an aggregate expression or not
fn is_aggregate_expr(e: &Expr) -> bool {
    match e {
        Expr::AggregateFunction { .. } => true,
        _ => false,
    }
}

/// Convert SQL data type to relational representation of data type
pub fn convert_data_type(sql: &SQLDataType) -> Result<DataType> {
    match sql {
        SQLDataType::Boolean => Ok(DataType::Boolean),
        SQLDataType::SmallInt => Ok(DataType::Int16),
        SQLDataType::Int => Ok(DataType::Int32),
        SQLDataType::BigInt => Ok(DataType::Int64),
        SQLDataType::Float(_) | SQLDataType::Real => Ok(DataType::Float64),
        SQLDataType::Double => Ok(DataType::Float64),
        SQLDataType::Char(_) | SQLDataType::Varchar(_) => Ok(DataType::Utf8),
        SQLDataType::Timestamp => Ok(DataType::Timestamp(TimeUnit::Nanosecond, None)),
        other => Err(ExecutionError::NotImplemented(format!(
            "Unsupported SQL type {:?}",
            other
        ))),
    }
}

#[cfg(test)]
mod tests {
    use super::*;
    use crate::sql::parser::DFParser;

    #[test]
    fn select_no_relation() {
        quick_test(
            "SELECT 1",
            "Projection: Int64(1)\
             \n  EmptyRelation",
        );
    }

    #[test]
    fn select_scalar_func_with_literal_no_relation() {
        quick_test(
            "SELECT sqrt(9)",
            "Projection: sqrt(Int64(9))\
             \n  EmptyRelation",
        );
    }

    #[test]
    fn select_simple_filter() {
        let sql = "SELECT id, first_name, last_name \
                   FROM person WHERE state = 'CO'";
        let expected = "Projection: #id, #first_name, #last_name\
                        \n  Filter: #state Eq Utf8(\"CO\")\
                        \n    TableScan: person projection=None";
        quick_test(sql, expected);
    }

    #[test]
    fn select_neg_filter() {
        let sql = "SELECT id, first_name, last_name \
                   FROM person WHERE NOT state";
        let expected = "Projection: #id, #first_name, #last_name\
                        \n  Filter: NOT #state\
                        \n    TableScan: person projection=None";
        quick_test(sql, expected);
    }

    #[test]
    fn select_compound_filter() {
        let sql = "SELECT id, first_name, last_name \
                   FROM person WHERE state = 'CO' AND age >= 21 AND age <= 65";
        let expected = "Projection: #id, #first_name, #last_name\
            \n  Filter: #state Eq Utf8(\"CO\") And #age GtEq Int64(21) And #age LtEq Int64(65)\
            \n    TableScan: person projection=None";
        quick_test(sql, expected);
    }

    #[test]
    fn test_timestamp_filter() {
        let sql = "SELECT state FROM person WHERE birth_date < CAST (158412331400600000 as timestamp)";

        let expected = "Projection: #state\
            \n  Filter: #birth_date Lt CAST(Int64(158412331400600000) AS Timestamp(Nanosecond, None))\
            \n    TableScan: person projection=None";

        quick_test(sql, expected);
    }

    #[test]
    fn select_all_boolean_operators() {
        let sql = "SELECT age, first_name, last_name \
                   FROM person \
                   WHERE age = 21 \
                   AND age != 21 \
                   AND age > 21 \
                   AND age >= 21 \
                   AND age < 65 \
                   AND age <= 65";
        let expected = "Projection: #age, #first_name, #last_name\
                        \n  Filter: #age Eq Int64(21) \
                        And #age NotEq Int64(21) \
                        And #age Gt Int64(21) \
                        And #age GtEq Int64(21) \
                        And #age Lt Int64(65) \
                        And #age LtEq Int64(65)\
                        \n    TableScan: person projection=None";
        quick_test(sql, expected);
    }

    #[test]
    fn select_binary_expr() {
        let sql = "SELECT age + salary from person";
        let expected = "Projection: #age Plus #salary\
                        \n  TableScan: person projection=None";
        quick_test(sql, expected);
    }

    #[test]
    fn select_binary_expr_nested() {
        let sql = "SELECT (age + salary)/2 from person";
        let expected = "Projection: #age Plus #salary Divide Int64(2)\
                        \n  TableScan: person projection=None";
        quick_test(sql, expected);
    }

    #[test]
    fn select_simple_aggregate() {
        quick_test(
            "SELECT MIN(age) FROM person",
            "Aggregate: groupBy=[[]], aggr=[[MIN(#age)]]\
             \n  TableScan: person projection=None",
        );
    }

    #[test]
    fn test_sum_aggregate() {
        quick_test(
            "SELECT SUM(age) from person",
            "Aggregate: groupBy=[[]], aggr=[[SUM(#age)]]\
             \n  TableScan: person projection=None",
        );
    }

    #[test]
    fn select_simple_aggregate_with_groupby() {
        quick_test(
            "SELECT state, MIN(age), MAX(age) FROM person GROUP BY state",
            "Aggregate: groupBy=[[#state]], aggr=[[MIN(#age), MAX(#age)]]\
             \n  TableScan: person projection=None",
        );
    }

    #[test]
    fn test_wildcard() {
        quick_test(
            "SELECT * from person",
            "Projection: #id, #first_name, #last_name, #age, #state, #salary, #birth_date\
            \n  TableScan: person projection=None",
        );
    }

    #[test]
    fn select_count_one() {
        let sql = "SELECT COUNT(1) FROM person";
        let expected = "Aggregate: groupBy=[[]], aggr=[[COUNT(UInt8(1))]]\
                        \n  TableScan: person projection=None";
        quick_test(sql, expected);
    }

    #[test]
    fn select_count_column() {
        let sql = "SELECT COUNT(id) FROM person";
        let expected = "Aggregate: groupBy=[[]], aggr=[[COUNT(#id)]]\
                        \n  TableScan: person projection=None";
        quick_test(sql, expected);
    }

    #[test]
    fn select_scalar_func() {
        let sql = "SELECT sqrt(age) FROM person";
        let expected = "Projection: sqrt(#age)\
                        \n  TableScan: person projection=None";
        quick_test(sql, expected);
    }

    #[test]
    fn select_aliased_scalar_func() {
        let sql = "SELECT sqrt(age) AS square_people FROM person";
        let expected = "Projection: sqrt(#age) AS square_people\
                        \n  TableScan: person projection=None";
        quick_test(sql, expected);
    }

    #[test]
    fn select_order_by() {
        let sql = "SELECT id FROM person ORDER BY id";
        let expected = "Sort: #id ASC NULLS FIRST\
                        \n  Projection: #id\
                        \n    TableScan: person projection=None";
        quick_test(sql, expected);
    }

    #[test]
    fn select_order_by_desc() {
        let sql = "SELECT id FROM person ORDER BY id DESC";
        let expected = "Sort: #id DESC NULLS FIRST\
                        \n  Projection: #id\
                        \n    TableScan: person projection=None";
        quick_test(sql, expected);
    }

    #[test]
    fn select_order_by_nulls_last() {
        quick_test(
            "SELECT id FROM person ORDER BY id DESC NULLS LAST",
            "Sort: #id DESC NULLS LAST\
            \n  Projection: #id\
            \n    TableScan: person projection=None",
        );

        quick_test(
            "SELECT id FROM person ORDER BY id NULLS LAST",
            "Sort: #id ASC NULLS LAST\
            \n  Projection: #id\
            \n    TableScan: person projection=None",
        );
    }

    #[test]
    fn select_group_by() {
        let sql = "SELECT state FROM person GROUP BY state";
        let expected = "Aggregate: groupBy=[[#state]], aggr=[[]]\
                        \n  TableScan: person projection=None";

        quick_test(sql, expected);
    }

    #[test]
    fn select_group_by_needs_projection() {
        let sql = "SELECT COUNT(state), state FROM person GROUP BY state";
        let expected = "\
        Projection: #COUNT(state), #state\
        \n  Aggregate: groupBy=[[#state]], aggr=[[COUNT(#state)]]\
        \n    TableScan: person projection=None";

        quick_test(sql, expected);
    }

    #[test]
    fn select_7480_1() {
        let sql = "SELECT c1, MIN(c12) FROM aggregate_test_100 GROUP BY c1, c13";
        let err = logical_plan(sql).expect_err("query should have failed");
        assert_eq!(
            "General(\"Projection references non-aggregate values\")",
            format!("{:?}", err)
        );
    }

    #[test]
    fn select_7480_2() {
        let sql = "SELECT c1, c13, MIN(c12) FROM aggregate_test_100 GROUP BY c1";
        let err = logical_plan(sql).expect_err("query should have failed");
        assert_eq!(
            "General(\"Projection references non-aggregate values\")",
            format!("{:?}", err)
        );
    }

    #[test]
    fn create_external_table_csv() {
        let sql = "CREATE EXTERNAL TABLE t(c1 int) STORED AS CSV LOCATION 'foo.csv'";
        let expected = "CreateExternalTable: \"t\"";
        quick_test(sql, expected);
    }

    #[test]
    fn create_external_table_csv_no_schema() {
        let sql = "CREATE EXTERNAL TABLE t STORED AS CSV LOCATION 'foo.csv'";
        let err = logical_plan(sql).expect_err("query should have failed");
        assert_eq!(
            "General(\"Column definitions required for CSV files. None found\")",
            format!("{:?}", err)
        );
    }

    #[test]
    fn create_external_table_parquet() {
        let sql =
            "CREATE EXTERNAL TABLE t(c1 int) STORED AS PARQUET LOCATION 'foo.parquet'";
        let err = logical_plan(sql).expect_err("query should have failed");
        assert_eq!(
            "General(\"Column definitions can not be specified for PARQUET files.\")",
            format!("{:?}", err)
        );
    }

    #[test]
    fn create_external_table_parquet_no_schema() {
        let sql = "CREATE EXTERNAL TABLE t STORED AS PARQUET LOCATION 'foo.parquet'";
        let expected = "CreateExternalTable: \"t\"";
        quick_test(sql, expected);
    }

    fn logical_plan(sql: &str) -> Result<LogicalPlan> {
        let planner = SqlToRel::new(&MockSchemaProvider {});
        let ast = DFParser::parse_sql(&sql).unwrap();
        planner.statement_to_plan(&ast[0])
    }

    /// Create logical plan, write with formatter, compare to expected output
    fn quick_test(sql: &str, expected: &str) {
        let plan = logical_plan(sql).unwrap();
        assert_eq!(expected, format!("{:?}", plan));
    }

    struct MockSchemaProvider {}

    impl SchemaProvider for MockSchemaProvider {
        fn get_table_meta(&self, name: &str) -> Option<SchemaRef> {
            match name {
                "person" => Some(Arc::new(Schema::new(vec![
                    Field::new("id", DataType::UInt32, false),
                    Field::new("first_name", DataType::Utf8, false),
                    Field::new("last_name", DataType::Utf8, false),
                    Field::new("age", DataType::Int32, false),
                    Field::new("state", DataType::Utf8, false),
                    Field::new("salary", DataType::Float64, false),
                    Field::new(
                        "birth_date",
                        DataType::Timestamp(TimeUnit::Nanosecond, None),
                        false,
                    ),
                ]))),
                "aggregate_test_100" => Some(Arc::new(Schema::new(vec![
                    Field::new("c1", DataType::Utf8, false),
                    Field::new("c2", DataType::UInt32, false),
                    Field::new("c3", DataType::Int8, false),
                    Field::new("c4", DataType::Int16, false),
                    Field::new("c5", DataType::Int32, false),
                    Field::new("c6", DataType::Int64, false),
                    Field::new("c7", DataType::UInt8, false),
                    Field::new("c8", DataType::UInt16, false),
                    Field::new("c9", DataType::UInt32, false),
                    Field::new("c10", DataType::UInt64, false),
                    Field::new("c11", DataType::Float32, false),
                    Field::new("c12", DataType::Float64, false),
                    Field::new("c13", DataType::Utf8, false),
                ]))),
                _ => None,
            }
        }

        fn get_function_meta(&self, name: &str) -> Option<Arc<ScalarFunction>> {
            match name {
                "my_sqrt" => Some(Arc::new(ScalarFunction::new(
                    "my_sqrt",
                    vec![DataType::Float64],
                    DataType::Float64,
                    Arc::new(|_| Err(ExecutionError::NotImplemented("".to_string()))),
                ))),
                _ => None,
            }
        }
    }
}<|MERGE_RESOLUTION|>--- conflicted
+++ resolved
@@ -20,19 +20,12 @@
 use std::str::FromStr;
 use std::sync::Arc;
 
-use crate::datasource::TableProvider;
 use crate::error::{ExecutionError, Result};
-<<<<<<< HEAD
-use crate::execution::context::ExecutionConfig;
-use crate::logicalplan::Expr::Alias;
-use crate::logicalplan::{lit, Expr, LogicalPlan, LogicalPlanBuilder, Operator, PlanType, ScalarValue, StringifiedPlan, length};
-=======
 use crate::logical_plan::Expr::Alias;
 use crate::logical_plan::{
     lit, Expr, LogicalPlan, LogicalPlanBuilder, Operator, PlanType, ScalarValue,
     StringifiedPlan,
 };
->>>>>>> 2ef4a13e
 use crate::{
     physical_plan::functions,
     physical_plan::udf::ScalarFunction,
@@ -43,7 +36,7 @@
 
 use super::parser::ExplainPlan;
 use sqlparser::ast::{
-    BinaryOperator, DataType as SQLDataType, Expr as SQLExpr, Ident, Query, Select, SelectItem,
+    BinaryOperator, DataType as SQLDataType, Expr as SQLExpr, Query, Select, SelectItem,
     SetExpr, TableFactor, TableWithJoins, UnaryOperator, Value,
 };
 use sqlparser::ast::{ColumnDef as SQLColumnDef, ColumnOption};
@@ -53,13 +46,7 @@
 /// functions referenced in SQL statements
 pub trait SchemaProvider {
     /// Getter for a field description
-    fn get_table_meta(&self, name: &str) -> Option<&SchemaRef>;
-    /// Getter for a table provider
-    fn get_table_provider(&self, name: &str) -> Option<&Box<dyn TableProvider + Send + Sync>>;
-    /// Getter for a table provider
-    fn get_engine_name(&self, schema: &Box<Schema>) -> Option<&String>;
-    /// Getter for execution config
-    fn get_config(&self) -> ExecutionConfig;
+    fn get_table_meta(&self, name: &str) -> Option<SchemaRef>;
     /// Getter for a UDF description
     fn get_function_meta(&self, name: &str) -> Option<Arc<ScalarFunction>>;
 }
@@ -225,27 +212,16 @@
         };
         let relation = &from[0].relation;
         match relation {
-            TableFactor::Table { mut name, .. } => {
-                let mut schema_name = String::new();
-                let mut table_name = String::new();
-                if name.0.len() > 1 {
-                    schema_name = name.0.remove(0).to_string();
-                    table_name = name.to_string();
-                } else {
-                    schema_name = self.schema_provider.get_config().schema_name;
-                    table_name = name.to_string();
-                }
-
-                let compound_name = [schema_name, table_name].join(".");
-
-                match self.schema_provider.get_table_meta(&compound_name) {
+            TableFactor::Table { name, .. } => {
+                let name = name.to_string();
+                match self.schema_provider.get_table_meta(&name) {
                     Some(schema) => Ok(LogicalPlanBuilder::scan(
-                        schema_name.as_str(),
-                        table_name.as_str(),
+                        "default",
+                        &name,
                         schema.as_ref(),
                         None,
                     )?
-                    .build()?),
+                        .build()?),
                     None => Err(ExecutionError::General(format!(
                         "no schema found for table {}",
                         name
