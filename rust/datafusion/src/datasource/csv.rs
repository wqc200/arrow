--- conflicted
+++ resolved
@@ -33,6 +33,7 @@
 //! let schema = csvdata.schema();
 //! ```
 
+use std::collections::{HashMap, HashSet};
 use std::fs::File;
 
 use arrow::csv;
@@ -48,48 +49,55 @@
 pub use crate::execution::physical_plan::csv::CsvReadOptions;
 use crate::execution::physical_plan::{common, ExecutionPlan};
 
+pub fn csv_infer_schema(path: &str, options: CsvReadOptions) -> Result<SchemaRef> {
+    let mut filenames: Vec<String> = vec![];
+    common::build_file_list(path, &mut filenames, options.file_extension.as_str())?;
+    if filenames.is_empty() {
+        return Err(ExecutionError::General("No files found".to_string()));
+    }
+
+    let schema = CsvExec::try_infer_schema(&filenames, &options)?;
+
+    let schema_ref = Arc::new(schema);
+    Ok(schema_ref)
+}
+
+pub struct CsvSource {
+    path: String,
+    options: CsvReadOptions,
+}
+
+impl CsvSource {
+    /// Create a new in-memory table from the provided schema and record batches
+    pub fn new(path: &str, options: CsvReadOptions) -> Result<Self> {
+        Ok(Self {
+            path: path.to_string(),
+            options,
+        })
+    }
+}
+
 /// Represents a CSV file with a provided schema
 pub struct CsvFile {
-<<<<<<< HEAD
-    filepath: String,
-=======
-    /// Path to a single CSV file or a directory containing one of more CSV files
-    path: String,
-    schema: SchemaRef,
->>>>>>> 79550ef7
-    has_header: bool,
-    delimiter: u8,
-    file_extension: String,
+    pub source: HashMap<String, Box<CsvSource>>,
 }
 
 impl CsvFile {
+    pub fn new() -> Result<Self> {
+        Ok(Self {
+            source: HashMap::new(),
+        })
+    }
+
     /// Attempt to initialize a new `CsvFile` from a file path
-<<<<<<< HEAD
-    pub fn try_new(filepath: &str, options: CsvReadOptions) -> Result<Self> {
-        Ok(Self {
-            filepath: String::from(filepath),
-=======
-    pub fn try_new(path: &str, options: CsvReadOptions) -> Result<Self> {
-        let schema = Arc::new(match options.schema {
-            Some(s) => s.clone(),
-            None => {
-                let mut filenames: Vec<String> = vec![];
-                common::build_file_list(path, &mut filenames, options.file_extension)?;
-                if filenames.is_empty() {
-                    return Err(ExecutionError::General("No files found".to_string()));
-                }
-                CsvExec::try_infer_schema(&filenames, &options)?
-            }
-        });
-
-        Ok(Self {
-            path: String::from(path),
-            schema,
->>>>>>> 79550ef7
-            has_header: options.has_header,
-            delimiter: options.delimiter,
-            file_extension: String::from(options.file_extension),
-        })
+    pub fn register_source(
+        &mut self,
+        compound_name: &str,
+        path: &str,
+        options: CsvReadOptions,
+    ) {
+        let cf = CsvSource::new(path, options)?;
+        self.source.insert(compound_name.to_string(), Box::new(cf));
     }
 }
 
@@ -98,26 +106,26 @@
         &self,
         schema_name: &str,
         table_name: &str,
-        table_schema: SchemaRef,
+        table_meta: SchemaRef,
         projection: &Option<Vec<usize>>,
         batch_size: usize,
-<<<<<<< HEAD
-    ) -> Result<Vec<Arc<dyn Partition>>> {
-        let exec = CsvExec::try_new(
-            &self.filepath,
-=======
     ) -> Result<Arc<dyn ExecutionPlan>> {
-        Ok(Arc::new(CsvExec::try_new(
-            &self.path,
->>>>>>> 79550ef7
-            CsvReadOptions::new()
-                .schema(table_schema.as_ref())
-                .has_header(self.has_header)
-                .delimiter(self.delimiter)
-                .file_extension(self.file_extension.as_str()),
-            projection.clone(),
-            batch_size,
-        )?))
+        let compound_name = [schema_name, table_name].join(".");
+        match self.source.get(compound_name).map(|cf| cf) {
+            Some(cf) => {
+                Ok(Arc::new(CsvExec::try_new(
+                    cf.path.as_str(),
+                    table_meta,
+                    cf.options,
+                    projection.clone(),
+                    batch_size,
+                )?))
+            }
+            _ => Err(ExecutionError::General(format!(
+                "Csv table name not found {}",
+                table_name
+            ))),
+        }
     }
 }
 
