// Licensed to the Apache Software Foundation (ASF) under one
// or more contributor license agreements.  See the NOTICE file
// distributed with this work for additional information
// regarding copyright ownership.  The ASF licenses this file
// to you under the Apache License, Version 2.0 (the
// "License"); you may not use this file except in compliance
// with the License.  You may obtain a copy of the License at
//
//   http://www.apache.org/licenses/LICENSE-2.0
//
// Unless required by applicable law or agreed to in writing,
// software distributed under the License is distributed on an
// "AS IS" BASIS, WITHOUT WARRANTIES OR CONDITIONS OF ANY
// KIND, either express or implied.  See the License for the
// specific language governing permissions and limitations
// under the License.

//! Parquet data source

use std::fs::File;
use std::rc::Rc;
use std::string::String;
use std::sync::Arc;

use arrow::datatypes::*;
use parquet::arrow::{ArrowReader, ParquetFileArrowReader};
use parquet::file::reader::SerializedFileReader;

use crate::datasource::TableProvider;
<<<<<<< HEAD
use crate::error::{ExecutionError, Result};
use crate::execution::physical_plan::parquet::ParquetExec;
use crate::execution::physical_plan::{common, ExecutionPlan};

pub fn parquet_infer_schema(path: &str) -> Result<SchemaRef> {
    let mut filenames: Vec<String> = vec![];
    common::build_file_list(path, &mut filenames, ".parquet")?;
    if filenames.is_empty() {
        return Err(ExecutionError::General("No files found".to_string()));
    }

    let file = File::open(&filenames[0])?;
    let file_reader = Rc::new(SerializedFileReader::new(file)?);
    let mut arrow_reader = ParquetFileArrowReader::new(file_reader);
    let schema = arrow_reader.get_schema()?;

    let schema_ref = Arc::new(schema);
    Ok(schema_ref)
}
=======
use crate::error::Result;
use crate::physical_plan::parquet::ParquetExec;
use crate::physical_plan::ExecutionPlan;
>>>>>>> 2ef4a13e

/// Table-based representation of a `ParquetFile`.
pub struct ParquetTable {
    path: String,
}

impl ParquetTable {
    /// Attempt to initialize a new `ParquetTable` from a file path.
    pub fn try_new(path: &str) -> Result<Self> {
        Ok(Self {
            path: path.to_string(),
        })
    }
}

impl TableProvider for ParquetTable {
    /// Scan the file(s), using the provided projection, and return one BatchIterator per
    /// partition.
    fn scan(
        &self,
        schema_name: &str,
        table_name: &str,
        table_meta: SchemaRef,
        projection: &Option<Vec<usize>>,
        batch_size: usize,
    ) -> Result<Arc<dyn ExecutionPlan>> {
        Ok(Arc::new(ParquetExec::try_new(
            &self.path,
            table_meta,
            projection.clone(),
            batch_size,
        )?))
    }
}

#[cfg(test)]
mod tests {
    use super::*;
    use arrow::array::{
        BinaryArray, BooleanArray, Float32Array, Float64Array, Int32Array,
        TimestampNanosecondArray,
    };
    use arrow::record_batch::RecordBatch;
    use std::env;

    #[test]
    fn read_small_batches() -> Result<()> {
        let table = load_table("alltypes_plain.parquet")?;
        let projection = None;
        let exec = table.scan(&projection, 2)?;
        let it = exec.execute(0)?;
        let mut it = it.lock().unwrap();

        let mut count = 0;
        while let Some(batch) = it.next_batch()? {
            assert_eq!(11, batch.num_columns());
            assert_eq!(2, batch.num_rows());
            count += 1;
        }

        // we should have seen 4 batches of 2 rows
        assert_eq!(4, count);

        Ok(())
    }

    #[test]
    fn read_alltypes_plain_parquet() -> Result<()> {
        let table = load_table("alltypes_plain.parquet")?;

        let x: Vec<String> = table
            .schema()
            .fields()
            .iter()
            .map(|f| format!("{}: {:?}", f.name(), f.data_type()))
            .collect();
        let y = x.join("\n");
        assert_eq!(
            "id: Int32\n\
             bool_col: Boolean\n\
             tinyint_col: Int32\n\
             smallint_col: Int32\n\
             int_col: Int32\n\
             bigint_col: Int64\n\
             float_col: Float32\n\
             double_col: Float64\n\
             date_string_col: Binary\n\
             string_col: Binary\n\
             timestamp_col: Timestamp(Nanosecond, None)",
            y
        );

        let projection = None;
        let batch = get_first_batch(table, &projection)?;

        assert_eq!(11, batch.num_columns());
        assert_eq!(8, batch.num_rows());

        Ok(())
    }

    #[test]
    fn read_bool_alltypes_plain_parquet() -> Result<()> {
        let table = load_table("alltypes_plain.parquet")?;
        let projection = Some(vec![1]);
        let batch = get_first_batch(table, &projection)?;

        assert_eq!(1, batch.num_columns());
        assert_eq!(8, batch.num_rows());

        let array = batch
            .column(0)
            .as_any()
            .downcast_ref::<BooleanArray>()
            .unwrap();
        let mut values: Vec<bool> = vec![];
        for i in 0..batch.num_rows() {
            values.push(array.value(i));
        }

        assert_eq!(
            "[true, false, true, false, true, false, true, false]",
            format!("{:?}", values)
        );

        Ok(())
    }

    #[test]
    fn read_i32_alltypes_plain_parquet() -> Result<()> {
        let table = load_table("alltypes_plain.parquet")?;
        let projection = Some(vec![0]);
        let batch = get_first_batch(table, &projection)?;

        assert_eq!(1, batch.num_columns());
        assert_eq!(8, batch.num_rows());

        let array = batch
            .column(0)
            .as_any()
            .downcast_ref::<Int32Array>()
            .unwrap();
        let mut values: Vec<i32> = vec![];
        for i in 0..batch.num_rows() {
            values.push(array.value(i));
        }

        assert_eq!("[4, 5, 6, 7, 2, 3, 0, 1]", format!("{:?}", values));

        Ok(())
    }

    #[test]
    fn read_i96_alltypes_plain_parquet() -> Result<()> {
        let table = load_table("alltypes_plain.parquet")?;
        let projection = Some(vec![10]);
        let batch = get_first_batch(table, &projection)?;

        assert_eq!(1, batch.num_columns());
        assert_eq!(8, batch.num_rows());

        let array = batch
            .column(0)
            .as_any()
            .downcast_ref::<TimestampNanosecondArray>()
            .unwrap();
        let mut values: Vec<i64> = vec![];
        for i in 0..batch.num_rows() {
            values.push(array.value(i));
        }

        assert_eq!("[1235865600000000000, 1235865660000000000, 1238544000000000000, 1238544060000000000, 1233446400000000000, 1233446460000000000, 1230768000000000000, 1230768060000000000]", format!("{:?}", values));

        Ok(())
    }

    #[test]
    fn read_f32_alltypes_plain_parquet() -> Result<()> {
        let table = load_table("alltypes_plain.parquet")?;
        let projection = Some(vec![6]);
        let batch = get_first_batch(table, &projection)?;

        assert_eq!(1, batch.num_columns());
        assert_eq!(8, batch.num_rows());

        let array = batch
            .column(0)
            .as_any()
            .downcast_ref::<Float32Array>()
            .unwrap();
        let mut values: Vec<f32> = vec![];
        for i in 0..batch.num_rows() {
            values.push(array.value(i));
        }

        assert_eq!(
            "[0.0, 1.1, 0.0, 1.1, 0.0, 1.1, 0.0, 1.1]",
            format!("{:?}", values)
        );

        Ok(())
    }

    #[test]
    fn read_f64_alltypes_plain_parquet() -> Result<()> {
        let table = load_table("alltypes_plain.parquet")?;
        let projection = Some(vec![7]);
        let batch = get_first_batch(table, &projection)?;

        assert_eq!(1, batch.num_columns());
        assert_eq!(8, batch.num_rows());

        let array = batch
            .column(0)
            .as_any()
            .downcast_ref::<Float64Array>()
            .unwrap();
        let mut values: Vec<f64> = vec![];
        for i in 0..batch.num_rows() {
            values.push(array.value(i));
        }

        assert_eq!(
            "[0.0, 10.1, 0.0, 10.1, 0.0, 10.1, 0.0, 10.1]",
            format!("{:?}", values)
        );

        Ok(())
    }

    #[test]
    fn read_binary_alltypes_plain_parquet() -> Result<()> {
        let table = load_table("alltypes_plain.parquet")?;
        let projection = Some(vec![9]);
        let batch = get_first_batch(table, &projection)?;

        assert_eq!(1, batch.num_columns());
        assert_eq!(8, batch.num_rows());

        let array = batch
            .column(0)
            .as_any()
            .downcast_ref::<BinaryArray>()
            .unwrap();
        let mut values: Vec<&str> = vec![];
        for i in 0..batch.num_rows() {
            values.push(std::str::from_utf8(array.value(i)).unwrap());
        }

        assert_eq!(
            "[\"0\", \"1\", \"0\", \"1\", \"0\", \"1\", \"0\", \"1\"]",
            format!("{:?}", values)
        );

        Ok(())
    }

    fn load_table(name: &str) -> Result<Box<dyn TableProvider>> {
        let testdata =
            env::var("PARQUET_TEST_DATA").expect("PARQUET_TEST_DATA not defined");
        let filename = format!("{}/{}", testdata, name);
        let table = ParquetTable::try_new(&filename)?;
        Ok(Box::new(table))
    }

    fn get_first_batch(
        table: Box<dyn TableProvider>,
        projection: &Option<Vec<usize>>,
    ) -> Result<RecordBatch> {
        let exec = table.scan(projection, 1024)?;
        let it = exec.execute(0)?;
        let mut it = it.lock().expect("failed to lock mutex");
        Ok(it
            .next_batch()?
            .expect("should have received at least one batch"))
    }
}<|MERGE_RESOLUTION|>--- conflicted
+++ resolved
@@ -17,6 +17,7 @@
 
 //! Parquet data source
 
+use std::collections::{HashMap, HashSet};
 use std::fs::File;
 use std::rc::Rc;
 use std::string::String;
@@ -27,47 +28,55 @@
 use parquet::file::reader::SerializedFileReader;
 
 use crate::datasource::TableProvider;
-<<<<<<< HEAD
 use crate::error::{ExecutionError, Result};
-use crate::execution::physical_plan::parquet::ParquetExec;
-use crate::execution::physical_plan::{common, ExecutionPlan};
-
-pub fn parquet_infer_schema(path: &str) -> Result<SchemaRef> {
-    let mut filenames: Vec<String> = vec![];
-    common::build_file_list(path, &mut filenames, ".parquet")?;
-    if filenames.is_empty() {
-        return Err(ExecutionError::General("No files found".to_string()));
-    }
-
-    let file = File::open(&filenames[0])?;
-    let file_reader = Rc::new(SerializedFileReader::new(file)?);
-    let mut arrow_reader = ParquetFileArrowReader::new(file_reader);
-    let schema = arrow_reader.get_schema()?;
-
-    let schema_ref = Arc::new(schema);
-    Ok(schema_ref)
-}
-=======
-use crate::error::Result;
 use crate::physical_plan::parquet::ParquetExec;
-use crate::physical_plan::ExecutionPlan;
->>>>>>> 2ef4a13e
+use crate::physical_plan::{common, ExecutionPlan};
+
+/// Table-based representation of a `ParquetSource`.
+pub struct ParquetSource {
+    path: String,
+}
+
+impl ParquetSource {
+    /// Attempt to initialize a new `ParquetSource` from a file path.
+    pub fn new(path: &str) -> Self {
+        Self {
+            path: path.to_string(),
+        }
+    }
+}
 
 /// Table-based representation of a `ParquetFile`.
 pub struct ParquetTable {
-    path: String,
+    pub source: HashMap<String, Arc<ParquetSource>>,
 }
 
 impl ParquetTable {
     /// Attempt to initialize a new `ParquetTable` from a file path.
-    pub fn try_new(path: &str) -> Result<Self> {
-        Ok(Self {
-            path: path.to_string(),
-        })
+    pub fn new() -> Self {
+        Self {
+            source: HashMap::new(),
+        }
+    }
+
+    /// Attempt to add a new `ParquetSource` into `ParquetTable`
+    pub fn add_source(
+        &mut self,
+        schema_name: &str,
+        table_name: &str,
+        path: &str,
+    ) {
+        let compound_name = [schema_name, table_name].join(".");
+        let source = ParquetSource::new(path);
+        self.source.insert(compound_name.to_string(), Arc::new(source));
     }
 }
 
 impl TableProvider for ParquetTable {
+    fn name(&self) -> String {
+        "parquet".to_string()
+    }
+
     /// Scan the file(s), using the provided projection, and return one BatchIterator per
     /// partition.
     fn scan(
@@ -78,8 +87,20 @@
         projection: &Option<Vec<usize>>,
         batch_size: usize,
     ) -> Result<Arc<dyn ExecutionPlan>> {
+        let compound_name = [schema_name, table_name].join(".");
+        let source;
+        if let Some(s) = self.source.get(compound_name).map(|s| s) {
+            source = s
+        } else {
+            return Err(ExecutionError::General(format!(
+                "Source not found {}.{}",
+                schema_name,
+                table_name
+            )))
+        }
+
         Ok(Arc::new(ParquetExec::try_new(
-            &self.path,
+            &source.path,
             table_meta,
             projection.clone(),
             batch_size,
@@ -99,9 +120,10 @@
 
     #[test]
     fn read_small_batches() -> Result<()> {
-        let table = load_table("alltypes_plain.parquet")?;
+        let table_meta = parquet_infer_schema("alltypes_plain.parquet")?;
+        let provider = load_table("alltypes_plain.parquet")?;
         let projection = None;
-        let exec = table.scan(&projection, 2)?;
+        let exec = provider.scan("default", "test", table_meta, &projection, 2)?;
         let it = exec.execute(0)?;
         let mut it = it.lock().unwrap();
 
@@ -120,10 +142,10 @@
 
     #[test]
     fn read_alltypes_plain_parquet() -> Result<()> {
-        let table = load_table("alltypes_plain.parquet")?;
-
-        let x: Vec<String> = table
-            .schema()
+        let table_meta = parquet_infer_schema("alltypes_plain.parquet")?;
+        let provider = load_table("alltypes_plain.parquet")?;
+
+        let x: Vec<String> = table_meta
             .fields()
             .iter()
             .map(|f| format!("{}: {:?}", f.name(), f.data_type()))
@@ -145,7 +167,7 @@
         );
 
         let projection = None;
-        let batch = get_first_batch(table, &projection)?;
+        let batch = get_first_batch(table_meta, provider, &projection)?;
 
         assert_eq!(11, batch.num_columns());
         assert_eq!(8, batch.num_rows());
@@ -155,9 +177,10 @@
 
     #[test]
     fn read_bool_alltypes_plain_parquet() -> Result<()> {
-        let table = load_table("alltypes_plain.parquet")?;
+        let table_meta = parquet_infer_schema("alltypes_plain.parquet")?;
+        let provider = load_table("alltypes_plain.parquet")?;
         let projection = Some(vec![1]);
-        let batch = get_first_batch(table, &projection)?;
+        let batch = get_first_batch(table_meta, provider, &projection)?;
 
         assert_eq!(1, batch.num_columns());
         assert_eq!(8, batch.num_rows());
@@ -182,9 +205,10 @@
 
     #[test]
     fn read_i32_alltypes_plain_parquet() -> Result<()> {
-        let table = load_table("alltypes_plain.parquet")?;
+        let table_meta = parquet_infer_schema("alltypes_plain.parquet")?;
+        let provider = load_table("alltypes_plain.parquet")?;
         let projection = Some(vec![0]);
-        let batch = get_first_batch(table, &projection)?;
+        let batch = get_first_batch(table_meta, provider, &projection)?;
 
         assert_eq!(1, batch.num_columns());
         assert_eq!(8, batch.num_rows());
@@ -206,9 +230,10 @@
 
     #[test]
     fn read_i96_alltypes_plain_parquet() -> Result<()> {
-        let table = load_table("alltypes_plain.parquet")?;
+        let table_meta = parquet_infer_schema("alltypes_plain.parquet")?;
+        let provider = load_table("alltypes_plain.parquet")?;
         let projection = Some(vec![10]);
-        let batch = get_first_batch(table, &projection)?;
+        let batch = get_first_batch(table_meta, provider, &projection)?;
 
         assert_eq!(1, batch.num_columns());
         assert_eq!(8, batch.num_rows());
@@ -230,9 +255,10 @@
 
     #[test]
     fn read_f32_alltypes_plain_parquet() -> Result<()> {
-        let table = load_table("alltypes_plain.parquet")?;
+        let table_meta = parquet_infer_schema("alltypes_plain.parquet")?;
+        let provider = load_table("alltypes_plain.parquet")?;
         let projection = Some(vec![6]);
-        let batch = get_first_batch(table, &projection)?;
+        let batch = get_first_batch(table_meta, provider, &projection)?;
 
         assert_eq!(1, batch.num_columns());
         assert_eq!(8, batch.num_rows());
@@ -257,9 +283,10 @@
 
     #[test]
     fn read_f64_alltypes_plain_parquet() -> Result<()> {
-        let table = load_table("alltypes_plain.parquet")?;
+        let table_meta = parquet_infer_schema("alltypes_plain.parquet")?;
+        let provider = load_table("alltypes_plain.parquet")?;
         let projection = Some(vec![7]);
-        let batch = get_first_batch(table, &projection)?;
+        let batch = get_first_batch(table_meta, provider, &projection)?;
 
         assert_eq!(1, batch.num_columns());
         assert_eq!(8, batch.num_rows());
@@ -284,9 +311,10 @@
 
     #[test]
     fn read_binary_alltypes_plain_parquet() -> Result<()> {
-        let table = load_table("alltypes_plain.parquet")?;
+        let table_meta = parquet_infer_schema("alltypes_plain.parquet")?;
+        let provider = load_table("alltypes_plain.parquet")?;
         let projection = Some(vec![9]);
-        let batch = get_first_batch(table, &projection)?;
+        let batch = get_first_batch(table_meta, provider, &projection)?;
 
         assert_eq!(1, batch.num_columns());
         assert_eq!(8, batch.num_rows());
@@ -313,15 +341,19 @@
         let testdata =
             env::var("PARQUET_TEST_DATA").expect("PARQUET_TEST_DATA not defined");
         let filename = format!("{}/{}", testdata, name);
-        let table = ParquetTable::try_new(&filename)?;
-        Ok(Box::new(table))
+
+        let mut provider = ParquetTable::new();
+        provider.add_source("default", "test",&filename);
+
+        Ok(Box::new(provider))
     }
 
     fn get_first_batch(
-        table: Box<dyn TableProvider>,
+        table_meta: SchemaRef,
+        provider: Box<dyn TableProvider>,
         projection: &Option<Vec<usize>>,
     ) -> Result<RecordBatch> {
-        let exec = table.scan(projection, 1024)?;
+        let exec = provider.scan("default", "test", table_meta, projection, 1024)?;
         let it = exec.execute(0)?;
         let mut it = it.lock().expect("failed to lock mutex");
         Ok(it
